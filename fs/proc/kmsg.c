--- conflicted
+++ resolved
@@ -50,10 +50,7 @@
 
 
 static const struct proc_ops kmsg_proc_ops = {
-<<<<<<< HEAD
-=======
 	.proc_flags	= PROC_ENTRY_PERMANENT,
->>>>>>> 04d5ce62
 	.proc_read	= kmsg_read,
 	.proc_poll	= kmsg_poll,
 	.proc_open	= kmsg_open,

--- conflicted
+++ resolved
@@ -225,18 +225,6 @@
 #define MIN_CCM_SG			2 /*IV+B0*/
 #define SPACE_LEFT(len) \
 	((SGE_MAX_WR_LEN - WR_MIN_LEN - (len)))
-<<<<<<< HEAD
-
-unsigned int sgl_ent_len[] = {0, 0, 16, 24, 40, 48, 64, 72, 88,
-				96, 112, 120, 136, 144, 160, 168, 184,
-				192, 208, 216, 232, 240, 256, 264, 280,
-				288, 304, 312, 328, 336, 352, 360, 376};
-unsigned int dsgl_ent_len[] = {0, 32, 32, 48, 48, 64, 64, 80, 80,
-				112, 112, 128, 128, 144, 144, 160, 160,
-				192, 192, 208, 208, 224, 224, 240, 240,
-				272, 272, 288, 288, 304, 304, 320, 320};
-=======
->>>>>>> 661e50bc
 
 struct algo_param {
 	unsigned int auth_mode;

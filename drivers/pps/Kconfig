--- conflicted
+++ resolved
@@ -18,15 +18,11 @@
 
 	  To compile this driver as a module, choose M here: the module
 	  will be called pps_core.ko.
-<<<<<<< HEAD
-=======
 
 if PPS
->>>>>>> bb176f67
 
 config PPS_DEBUG
 	bool "PPS debugging messages"
-	depends on PPS
 	help
 	  Say Y here if you want the PPS support to produce a bunch of debug
 	  messages to the system log.  Select this if you are having a
@@ -34,7 +30,7 @@
 
 config NTP_PPS
 	bool "PPS kernel consumer support"
-	depends on PPS && !NO_HZ_COMMON
+	depends on !NO_HZ_COMMON
 	help
 	  This option adds support for direct in-kernel time
 	  synchronization using an external PPS signal.
@@ -43,10 +39,6 @@
 
 source drivers/pps/clients/Kconfig
 
-<<<<<<< HEAD
-source drivers/pps/generators/Kconfig
-=======
 source drivers/pps/generators/Kconfig
 
-endif # PPS
->>>>>>> bb176f67
+endif # PPS
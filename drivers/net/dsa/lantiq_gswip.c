// SPDX-License-Identifier: GPL-2.0
/*
 * Lantiq / Intel GSWIP switch driver for VRX200 SoCs
 *
 * Copyright (C) 2010 Lantiq Deutschland
 * Copyright (C) 2012 John Crispin <john@phrozen.org>
 * Copyright (C) 2017 - 2019 Hauke Mehrtens <hauke@hauke-m.de>
 *
 * The VLAN and bridge model the GSWIP hardware uses does not directly
 * matches the model DSA uses.
 *
 * The hardware has 64 possible table entries for bridges with one VLAN
 * ID, one flow id and a list of ports for each bridge. All entries which
 * match the same flow ID are combined in the mac learning table, they
 * act as one global bridge.
 * The hardware does not support VLAN filter on the port, but on the
 * bridge, this driver converts the DSA model to the hardware.
 *
 * The CPU gets all the exception frames which do not match any forwarding
 * rule and the CPU port is also added to all bridges. This makes it possible
 * to handle all the special cases easily in software.
 * At the initialization the driver allocates one bridge table entry for
 * each switch port which is used when the port is used without an
 * explicit bridge. This prevents the frames from being forwarded
 * between all LAN ports by default.
 */

#include <linux/clk.h>
#include <linux/etherdevice.h>
#include <linux/firmware.h>
#include <linux/if_bridge.h>
#include <linux/if_vlan.h>
#include <linux/iopoll.h>
#include <linux/mfd/syscon.h>
#include <linux/module.h>
#include <linux/of_mdio.h>
#include <linux/of_net.h>
#include <linux/of_platform.h>
#include <linux/phy.h>
#include <linux/phylink.h>
#include <linux/platform_device.h>
#include <linux/regmap.h>
#include <linux/reset.h>
#include <net/dsa.h>
#include <dt-bindings/mips/lantiq_rcu_gphy.h>

#include "lantiq_pce.h"

/* GSWIP MDIO Registers */
#define GSWIP_MDIO_GLOB			0x00
#define  GSWIP_MDIO_GLOB_ENABLE		BIT(15)
#define GSWIP_MDIO_CTRL			0x08
#define  GSWIP_MDIO_CTRL_BUSY		BIT(12)
#define  GSWIP_MDIO_CTRL_RD		BIT(11)
#define  GSWIP_MDIO_CTRL_WR		BIT(10)
#define  GSWIP_MDIO_CTRL_PHYAD_MASK	0x1f
#define  GSWIP_MDIO_CTRL_PHYAD_SHIFT	5
#define  GSWIP_MDIO_CTRL_REGAD_MASK	0x1f
#define GSWIP_MDIO_READ			0x09
#define GSWIP_MDIO_WRITE		0x0A
#define GSWIP_MDIO_MDC_CFG0		0x0B
#define GSWIP_MDIO_MDC_CFG1		0x0C
#define GSWIP_MDIO_PHYp(p)		(0x15 - (p))
#define  GSWIP_MDIO_PHY_LINK_MASK	0x6000
#define  GSWIP_MDIO_PHY_LINK_AUTO	0x0000
#define  GSWIP_MDIO_PHY_LINK_DOWN	0x4000
#define  GSWIP_MDIO_PHY_LINK_UP		0x2000
#define  GSWIP_MDIO_PHY_SPEED_MASK	0x1800
#define  GSWIP_MDIO_PHY_SPEED_AUTO	0x1800
#define  GSWIP_MDIO_PHY_SPEED_M10	0x0000
#define  GSWIP_MDIO_PHY_SPEED_M100	0x0800
#define  GSWIP_MDIO_PHY_SPEED_G1	0x1000
#define  GSWIP_MDIO_PHY_FDUP_MASK	0x0600
#define  GSWIP_MDIO_PHY_FDUP_AUTO	0x0000
#define  GSWIP_MDIO_PHY_FDUP_EN		0x0200
#define  GSWIP_MDIO_PHY_FDUP_DIS	0x0600
#define  GSWIP_MDIO_PHY_FCONTX_MASK	0x0180
#define  GSWIP_MDIO_PHY_FCONTX_AUTO	0x0000
#define  GSWIP_MDIO_PHY_FCONTX_EN	0x0100
#define  GSWIP_MDIO_PHY_FCONTX_DIS	0x0180
#define  GSWIP_MDIO_PHY_FCONRX_MASK	0x0060
#define  GSWIP_MDIO_PHY_FCONRX_AUTO	0x0000
#define  GSWIP_MDIO_PHY_FCONRX_EN	0x0020
#define  GSWIP_MDIO_PHY_FCONRX_DIS	0x0060
#define  GSWIP_MDIO_PHY_ADDR_MASK	0x001f
#define  GSWIP_MDIO_PHY_MASK		(GSWIP_MDIO_PHY_ADDR_MASK | \
					 GSWIP_MDIO_PHY_FCONRX_MASK | \
					 GSWIP_MDIO_PHY_FCONTX_MASK | \
					 GSWIP_MDIO_PHY_LINK_MASK | \
					 GSWIP_MDIO_PHY_SPEED_MASK | \
					 GSWIP_MDIO_PHY_FDUP_MASK)

/* GSWIP MII Registers */
#define GSWIP_MII_CFG0			0x00
#define GSWIP_MII_CFG1			0x02
#define GSWIP_MII_CFG5			0x04
#define  GSWIP_MII_CFG_EN		BIT(14)
#define  GSWIP_MII_CFG_LDCLKDIS		BIT(12)
#define  GSWIP_MII_CFG_MODE_MIIP	0x0
#define  GSWIP_MII_CFG_MODE_MIIM	0x1
#define  GSWIP_MII_CFG_MODE_RMIIP	0x2
#define  GSWIP_MII_CFG_MODE_RMIIM	0x3
#define  GSWIP_MII_CFG_MODE_RGMII	0x4
#define  GSWIP_MII_CFG_MODE_MASK	0xf
#define  GSWIP_MII_CFG_RATE_M2P5	0x00
#define  GSWIP_MII_CFG_RATE_M25	0x10
#define  GSWIP_MII_CFG_RATE_M125	0x20
#define  GSWIP_MII_CFG_RATE_M50	0x30
#define  GSWIP_MII_CFG_RATE_AUTO	0x40
#define  GSWIP_MII_CFG_RATE_MASK	0x70
#define GSWIP_MII_PCDU0			0x01
#define GSWIP_MII_PCDU1			0x03
#define GSWIP_MII_PCDU5			0x05
#define  GSWIP_MII_PCDU_TXDLY_MASK	GENMASK(2, 0)
#define  GSWIP_MII_PCDU_RXDLY_MASK	GENMASK(9, 7)

/* GSWIP Core Registers */
#define GSWIP_SWRES			0x000
#define  GSWIP_SWRES_R1			BIT(1)	/* GSWIP Software reset */
#define  GSWIP_SWRES_R0			BIT(0)	/* GSWIP Hardware reset */
#define GSWIP_VERSION			0x013
#define  GSWIP_VERSION_REV_SHIFT	0
#define  GSWIP_VERSION_REV_MASK		GENMASK(7, 0)
#define  GSWIP_VERSION_MOD_SHIFT	8
#define  GSWIP_VERSION_MOD_MASK		GENMASK(15, 8)
#define   GSWIP_VERSION_2_0		0x100
#define   GSWIP_VERSION_2_1		0x021
#define   GSWIP_VERSION_2_2		0x122
#define   GSWIP_VERSION_2_2_ETC		0x022

#define GSWIP_BM_RAM_VAL(x)		(0x043 - (x))
#define GSWIP_BM_RAM_ADDR		0x044
#define GSWIP_BM_RAM_CTRL		0x045
#define  GSWIP_BM_RAM_CTRL_BAS		BIT(15)
#define  GSWIP_BM_RAM_CTRL_OPMOD	BIT(5)
#define  GSWIP_BM_RAM_CTRL_ADDR_MASK	GENMASK(4, 0)
#define GSWIP_BM_QUEUE_GCTRL		0x04A
#define  GSWIP_BM_QUEUE_GCTRL_GL_MOD	BIT(10)
/* buffer management Port Configuration Register */
#define GSWIP_BM_PCFGp(p)		(0x080 + ((p) * 2))
#define  GSWIP_BM_PCFG_CNTEN		BIT(0)	/* RMON Counter Enable */
#define  GSWIP_BM_PCFG_IGCNT		BIT(1)	/* Ingres Special Tag RMON count */
/* buffer management Port Control Register */
#define GSWIP_BM_RMON_CTRLp(p)		(0x81 + ((p) * 2))
#define  GSWIP_BM_CTRL_RMON_RAM1_RES	BIT(0)	/* Software Reset for RMON RAM 1 */
#define  GSWIP_BM_CTRL_RMON_RAM2_RES	BIT(1)	/* Software Reset for RMON RAM 2 */

/* PCE */
#define GSWIP_PCE_TBL_KEY(x)		(0x447 - (x))
#define GSWIP_PCE_TBL_MASK		0x448
#define GSWIP_PCE_TBL_VAL(x)		(0x44D - (x))
#define GSWIP_PCE_TBL_ADDR		0x44E
#define GSWIP_PCE_TBL_CTRL		0x44F
#define  GSWIP_PCE_TBL_CTRL_BAS		BIT(15)
#define  GSWIP_PCE_TBL_CTRL_TYPE	BIT(13)
#define  GSWIP_PCE_TBL_CTRL_VLD		BIT(12)
#define  GSWIP_PCE_TBL_CTRL_KEYFORM	BIT(11)
#define  GSWIP_PCE_TBL_CTRL_GMAP_MASK	GENMASK(10, 7)
#define  GSWIP_PCE_TBL_CTRL_OPMOD_MASK	GENMASK(6, 5)
#define  GSWIP_PCE_TBL_CTRL_OPMOD_ADRD	0x00
#define  GSWIP_PCE_TBL_CTRL_OPMOD_ADWR	0x20
#define  GSWIP_PCE_TBL_CTRL_OPMOD_KSRD	0x40
#define  GSWIP_PCE_TBL_CTRL_OPMOD_KSWR	0x60
#define  GSWIP_PCE_TBL_CTRL_ADDR_MASK	GENMASK(4, 0)
#define GSWIP_PCE_PMAP1			0x453	/* Monitoring port map */
#define GSWIP_PCE_PMAP2			0x454	/* Default Multicast port map */
#define GSWIP_PCE_PMAP3			0x455	/* Default Unknown Unicast port map */
#define GSWIP_PCE_GCTRL_0		0x456
#define  GSWIP_PCE_GCTRL_0_MTFL		BIT(0)  /* MAC Table Flushing */
#define  GSWIP_PCE_GCTRL_0_MC_VALID	BIT(3)
#define  GSWIP_PCE_GCTRL_0_VLAN		BIT(14) /* VLAN aware Switching */
#define GSWIP_PCE_GCTRL_1		0x457
#define  GSWIP_PCE_GCTRL_1_MAC_GLOCK	BIT(2)	/* MAC Address table lock */
#define  GSWIP_PCE_GCTRL_1_MAC_GLOCK_MOD	BIT(3) /* Mac address table lock forwarding mode */
#define GSWIP_PCE_PCTRL_0p(p)		(0x480 + ((p) * 0xA))
#define  GSWIP_PCE_PCTRL_0_TVM		BIT(5)	/* Transparent VLAN mode */
#define  GSWIP_PCE_PCTRL_0_VREP		BIT(6)	/* VLAN Replace Mode */
#define  GSWIP_PCE_PCTRL_0_INGRESS	BIT(11)	/* Accept special tag in ingress */
#define  GSWIP_PCE_PCTRL_0_PSTATE_LISTEN	0x0
#define  GSWIP_PCE_PCTRL_0_PSTATE_RX		0x1
#define  GSWIP_PCE_PCTRL_0_PSTATE_TX		0x2
#define  GSWIP_PCE_PCTRL_0_PSTATE_LEARNING	0x3
#define  GSWIP_PCE_PCTRL_0_PSTATE_FORWARDING	0x7
#define  GSWIP_PCE_PCTRL_0_PSTATE_MASK	GENMASK(2, 0)
#define GSWIP_PCE_VCTRL(p)		(0x485 + ((p) * 0xA))
#define  GSWIP_PCE_VCTRL_UVR		BIT(0)	/* Unknown VLAN Rule */
#define  GSWIP_PCE_VCTRL_VIMR		BIT(3)	/* VLAN Ingress Member violation rule */
#define  GSWIP_PCE_VCTRL_VEMR		BIT(4)	/* VLAN Egress Member violation rule */
#define  GSWIP_PCE_VCTRL_VSR		BIT(5)	/* VLAN Security */
#define  GSWIP_PCE_VCTRL_VID0		BIT(6)	/* Priority Tagged Rule */
#define GSWIP_PCE_DEFPVID(p)		(0x486 + ((p) * 0xA))

#define GSWIP_MAC_FLEN			0x8C5
#define GSWIP_MAC_CTRL_2p(p)		(0x905 + ((p) * 0xC))
#define GSWIP_MAC_CTRL_2_MLEN		BIT(3) /* Maximum Untagged Frame Lnegth */

/* Ethernet Switch Fetch DMA Port Control Register */
#define GSWIP_FDMA_PCTRLp(p)		(0xA80 + ((p) * 0x6))
#define  GSWIP_FDMA_PCTRL_EN		BIT(0)	/* FDMA Port Enable */
#define  GSWIP_FDMA_PCTRL_STEN		BIT(1)	/* Special Tag Insertion Enable */
#define  GSWIP_FDMA_PCTRL_VLANMOD_MASK	GENMASK(4, 3)	/* VLAN Modification Control */
#define  GSWIP_FDMA_PCTRL_VLANMOD_SHIFT	3	/* VLAN Modification Control */
#define  GSWIP_FDMA_PCTRL_VLANMOD_DIS	(0x0 << GSWIP_FDMA_PCTRL_VLANMOD_SHIFT)
#define  GSWIP_FDMA_PCTRL_VLANMOD_PRIO	(0x1 << GSWIP_FDMA_PCTRL_VLANMOD_SHIFT)
#define  GSWIP_FDMA_PCTRL_VLANMOD_ID	(0x2 << GSWIP_FDMA_PCTRL_VLANMOD_SHIFT)
#define  GSWIP_FDMA_PCTRL_VLANMOD_BOTH	(0x3 << GSWIP_FDMA_PCTRL_VLANMOD_SHIFT)

/* Ethernet Switch Store DMA Port Control Register */
#define GSWIP_SDMA_PCTRLp(p)		(0xBC0 + ((p) * 0x6))
#define  GSWIP_SDMA_PCTRL_EN		BIT(0)	/* SDMA Port Enable */
#define  GSWIP_SDMA_PCTRL_FCEN		BIT(1)	/* Flow Control Enable */
#define  GSWIP_SDMA_PCTRL_PAUFWD	BIT(1)	/* Pause Frame Forwarding */

#define GSWIP_TABLE_ACTIVE_VLAN		0x01
#define GSWIP_TABLE_VLAN_MAPPING	0x02
#define GSWIP_TABLE_MAC_BRIDGE		0x0b
#define  GSWIP_TABLE_MAC_BRIDGE_STATIC	0x01	/* Static not, aging entry */

#define XRX200_GPHY_FW_ALIGN	(16 * 1024)

struct gswip_hw_info {
	int max_ports;
	int cpu_port;
};

struct xway_gphy_match_data {
	char *fe_firmware_name;
	char *ge_firmware_name;
};

struct gswip_gphy_fw {
	struct clk *clk_gate;
	struct reset_control *reset;
	u32 fw_addr_offset;
	char *fw_name;
};

struct gswip_vlan {
	struct net_device *bridge;
	u16 vid;
	u8 fid;
};

struct gswip_priv {
	__iomem void *gswip;
	__iomem void *mdio;
	__iomem void *mii;
	const struct gswip_hw_info *hw_info;
	const struct xway_gphy_match_data *gphy_fw_name_cfg;
	struct dsa_switch *ds;
	struct device *dev;
	struct regmap *rcu_regmap;
	struct gswip_vlan vlans[64];
	int num_gphy_fw;
	struct gswip_gphy_fw *gphy_fw;
	u32 port_vlan_filter;
};

struct gswip_pce_table_entry {
	u16 index;      // PCE_TBL_ADDR.ADDR = pData->table_index
	u16 table;      // PCE_TBL_CTRL.ADDR = pData->table
	u16 key[8];
	u16 val[5];
	u16 mask;
	u8 gmap;
	bool type;
	bool valid;
	bool key_mode;
};

struct gswip_rmon_cnt_desc {
	unsigned int size;
	unsigned int offset;
	const char *name;
};

#define MIB_DESC(_size, _offset, _name) {.size = _size, .offset = _offset, .name = _name}

static const struct gswip_rmon_cnt_desc gswip_rmon_cnt[] = {
	/** Receive Packet Count (only packets that are accepted and not discarded). */
	MIB_DESC(1, 0x1F, "RxGoodPkts"),
	MIB_DESC(1, 0x23, "RxUnicastPkts"),
	MIB_DESC(1, 0x22, "RxMulticastPkts"),
	MIB_DESC(1, 0x21, "RxFCSErrorPkts"),
	MIB_DESC(1, 0x1D, "RxUnderSizeGoodPkts"),
	MIB_DESC(1, 0x1E, "RxUnderSizeErrorPkts"),
	MIB_DESC(1, 0x1B, "RxOversizeGoodPkts"),
	MIB_DESC(1, 0x1C, "RxOversizeErrorPkts"),
	MIB_DESC(1, 0x20, "RxGoodPausePkts"),
	MIB_DESC(1, 0x1A, "RxAlignErrorPkts"),
	MIB_DESC(1, 0x12, "Rx64BytePkts"),
	MIB_DESC(1, 0x13, "Rx127BytePkts"),
	MIB_DESC(1, 0x14, "Rx255BytePkts"),
	MIB_DESC(1, 0x15, "Rx511BytePkts"),
	MIB_DESC(1, 0x16, "Rx1023BytePkts"),
	/** Receive Size 1024-1522 (or more, if configured) Packet Count. */
	MIB_DESC(1, 0x17, "RxMaxBytePkts"),
	MIB_DESC(1, 0x18, "RxDroppedPkts"),
	MIB_DESC(1, 0x19, "RxFilteredPkts"),
	MIB_DESC(2, 0x24, "RxGoodBytes"),
	MIB_DESC(2, 0x26, "RxBadBytes"),
	MIB_DESC(1, 0x11, "TxAcmDroppedPkts"),
	MIB_DESC(1, 0x0C, "TxGoodPkts"),
	MIB_DESC(1, 0x06, "TxUnicastPkts"),
	MIB_DESC(1, 0x07, "TxMulticastPkts"),
	MIB_DESC(1, 0x00, "Tx64BytePkts"),
	MIB_DESC(1, 0x01, "Tx127BytePkts"),
	MIB_DESC(1, 0x02, "Tx255BytePkts"),
	MIB_DESC(1, 0x03, "Tx511BytePkts"),
	MIB_DESC(1, 0x04, "Tx1023BytePkts"),
	/** Transmit Size 1024-1522 (or more, if configured) Packet Count. */
	MIB_DESC(1, 0x05, "TxMaxBytePkts"),
	MIB_DESC(1, 0x08, "TxSingleCollCount"),
	MIB_DESC(1, 0x09, "TxMultCollCount"),
	MIB_DESC(1, 0x0A, "TxLateCollCount"),
	MIB_DESC(1, 0x0B, "TxExcessCollCount"),
	MIB_DESC(1, 0x0D, "TxPauseCount"),
	MIB_DESC(1, 0x10, "TxDroppedPkts"),
	MIB_DESC(2, 0x0E, "TxGoodBytes"),
};

static u32 gswip_switch_r(struct gswip_priv *priv, u32 offset)
{
	return __raw_readl(priv->gswip + (offset * 4));
}

static void gswip_switch_w(struct gswip_priv *priv, u32 val, u32 offset)
{
	__raw_writel(val, priv->gswip + (offset * 4));
}

static void gswip_switch_mask(struct gswip_priv *priv, u32 clear, u32 set,
			      u32 offset)
{
	u32 val = gswip_switch_r(priv, offset);

	val &= ~(clear);
	val |= set;
	gswip_switch_w(priv, val, offset);
}

static u32 gswip_switch_r_timeout(struct gswip_priv *priv, u32 offset,
				  u32 cleared)
{
	u32 val;

	return readx_poll_timeout(__raw_readl, priv->gswip + (offset * 4), val,
				  (val & cleared) == 0, 20, 50000);
}

static u32 gswip_mdio_r(struct gswip_priv *priv, u32 offset)
{
	return __raw_readl(priv->mdio + (offset * 4));
}

static void gswip_mdio_w(struct gswip_priv *priv, u32 val, u32 offset)
{
	__raw_writel(val, priv->mdio + (offset * 4));
}

static void gswip_mdio_mask(struct gswip_priv *priv, u32 clear, u32 set,
			    u32 offset)
{
	u32 val = gswip_mdio_r(priv, offset);

	val &= ~(clear);
	val |= set;
	gswip_mdio_w(priv, val, offset);
}

static u32 gswip_mii_r(struct gswip_priv *priv, u32 offset)
{
	return __raw_readl(priv->mii + (offset * 4));
}

static void gswip_mii_w(struct gswip_priv *priv, u32 val, u32 offset)
{
	__raw_writel(val, priv->mii + (offset * 4));
}

static void gswip_mii_mask(struct gswip_priv *priv, u32 clear, u32 set,
			   u32 offset)
{
	u32 val = gswip_mii_r(priv, offset);

	val &= ~(clear);
	val |= set;
	gswip_mii_w(priv, val, offset);
}

static void gswip_mii_mask_cfg(struct gswip_priv *priv, u32 clear, u32 set,
			       int port)
{
	switch (port) {
	case 0:
		gswip_mii_mask(priv, clear, set, GSWIP_MII_CFG0);
		break;
	case 1:
		gswip_mii_mask(priv, clear, set, GSWIP_MII_CFG1);
		break;
	case 5:
		gswip_mii_mask(priv, clear, set, GSWIP_MII_CFG5);
		break;
	}
}

static void gswip_mii_mask_pcdu(struct gswip_priv *priv, u32 clear, u32 set,
				int port)
{
	switch (port) {
	case 0:
		gswip_mii_mask(priv, clear, set, GSWIP_MII_PCDU0);
		break;
	case 1:
		gswip_mii_mask(priv, clear, set, GSWIP_MII_PCDU1);
		break;
	case 5:
		gswip_mii_mask(priv, clear, set, GSWIP_MII_PCDU5);
		break;
	}
}

static int gswip_mdio_poll(struct gswip_priv *priv)
{
	int cnt = 100;

	while (likely(cnt--)) {
		u32 ctrl = gswip_mdio_r(priv, GSWIP_MDIO_CTRL);

		if ((ctrl & GSWIP_MDIO_CTRL_BUSY) == 0)
			return 0;
		usleep_range(20, 40);
	}

	return -ETIMEDOUT;
}

static int gswip_mdio_wr(struct mii_bus *bus, int addr, int reg, u16 val)
{
	struct gswip_priv *priv = bus->priv;
	int err;

	err = gswip_mdio_poll(priv);
	if (err) {
		dev_err(&bus->dev, "waiting for MDIO bus busy timed out\n");
		return err;
	}

	gswip_mdio_w(priv, val, GSWIP_MDIO_WRITE);
	gswip_mdio_w(priv, GSWIP_MDIO_CTRL_BUSY | GSWIP_MDIO_CTRL_WR |
		((addr & GSWIP_MDIO_CTRL_PHYAD_MASK) << GSWIP_MDIO_CTRL_PHYAD_SHIFT) |
		(reg & GSWIP_MDIO_CTRL_REGAD_MASK),
		GSWIP_MDIO_CTRL);

	return 0;
}

static int gswip_mdio_rd(struct mii_bus *bus, int addr, int reg)
{
	struct gswip_priv *priv = bus->priv;
	int err;

	err = gswip_mdio_poll(priv);
	if (err) {
		dev_err(&bus->dev, "waiting for MDIO bus busy timed out\n");
		return err;
	}

	gswip_mdio_w(priv, GSWIP_MDIO_CTRL_BUSY | GSWIP_MDIO_CTRL_RD |
		((addr & GSWIP_MDIO_CTRL_PHYAD_MASK) << GSWIP_MDIO_CTRL_PHYAD_SHIFT) |
		(reg & GSWIP_MDIO_CTRL_REGAD_MASK),
		GSWIP_MDIO_CTRL);

	err = gswip_mdio_poll(priv);
	if (err) {
		dev_err(&bus->dev, "waiting for MDIO bus busy timed out\n");
		return err;
	}

	return gswip_mdio_r(priv, GSWIP_MDIO_READ);
}

static int gswip_mdio(struct gswip_priv *priv, struct device_node *mdio_np)
{
	struct dsa_switch *ds = priv->ds;

	ds->slave_mii_bus = devm_mdiobus_alloc(priv->dev);
	if (!ds->slave_mii_bus)
		return -ENOMEM;

	ds->slave_mii_bus->priv = priv;
	ds->slave_mii_bus->read = gswip_mdio_rd;
	ds->slave_mii_bus->write = gswip_mdio_wr;
	ds->slave_mii_bus->name = "lantiq,xrx200-mdio";
	snprintf(ds->slave_mii_bus->id, MII_BUS_ID_SIZE, "%s-mii",
		 dev_name(priv->dev));
	ds->slave_mii_bus->parent = priv->dev;
	ds->slave_mii_bus->phy_mask = ~ds->phys_mii_mask;

	return of_mdiobus_register(ds->slave_mii_bus, mdio_np);
}

static int gswip_pce_table_entry_read(struct gswip_priv *priv,
				      struct gswip_pce_table_entry *tbl)
{
	int i;
	int err;
	u16 crtl;
	u16 addr_mode = tbl->key_mode ? GSWIP_PCE_TBL_CTRL_OPMOD_KSRD :
					GSWIP_PCE_TBL_CTRL_OPMOD_ADRD;

	err = gswip_switch_r_timeout(priv, GSWIP_PCE_TBL_CTRL,
				     GSWIP_PCE_TBL_CTRL_BAS);
	if (err)
		return err;

	gswip_switch_w(priv, tbl->index, GSWIP_PCE_TBL_ADDR);
	gswip_switch_mask(priv, GSWIP_PCE_TBL_CTRL_ADDR_MASK |
				GSWIP_PCE_TBL_CTRL_OPMOD_MASK,
			  tbl->table | addr_mode | GSWIP_PCE_TBL_CTRL_BAS,
			  GSWIP_PCE_TBL_CTRL);

	err = gswip_switch_r_timeout(priv, GSWIP_PCE_TBL_CTRL,
				     GSWIP_PCE_TBL_CTRL_BAS);
	if (err)
		return err;

	for (i = 0; i < ARRAY_SIZE(tbl->key); i++)
		tbl->key[i] = gswip_switch_r(priv, GSWIP_PCE_TBL_KEY(i));

	for (i = 0; i < ARRAY_SIZE(tbl->val); i++)
		tbl->val[i] = gswip_switch_r(priv, GSWIP_PCE_TBL_VAL(i));

	tbl->mask = gswip_switch_r(priv, GSWIP_PCE_TBL_MASK);

	crtl = gswip_switch_r(priv, GSWIP_PCE_TBL_CTRL);

	tbl->type = !!(crtl & GSWIP_PCE_TBL_CTRL_TYPE);
	tbl->valid = !!(crtl & GSWIP_PCE_TBL_CTRL_VLD);
	tbl->gmap = (crtl & GSWIP_PCE_TBL_CTRL_GMAP_MASK) >> 7;

	return 0;
}

static int gswip_pce_table_entry_write(struct gswip_priv *priv,
				       struct gswip_pce_table_entry *tbl)
{
	int i;
	int err;
	u16 crtl;
	u16 addr_mode = tbl->key_mode ? GSWIP_PCE_TBL_CTRL_OPMOD_KSWR :
					GSWIP_PCE_TBL_CTRL_OPMOD_ADWR;

	err = gswip_switch_r_timeout(priv, GSWIP_PCE_TBL_CTRL,
				     GSWIP_PCE_TBL_CTRL_BAS);
	if (err)
		return err;

	gswip_switch_w(priv, tbl->index, GSWIP_PCE_TBL_ADDR);
	gswip_switch_mask(priv, GSWIP_PCE_TBL_CTRL_ADDR_MASK |
				GSWIP_PCE_TBL_CTRL_OPMOD_MASK,
			  tbl->table | addr_mode,
			  GSWIP_PCE_TBL_CTRL);

	for (i = 0; i < ARRAY_SIZE(tbl->key); i++)
		gswip_switch_w(priv, tbl->key[i], GSWIP_PCE_TBL_KEY(i));

	for (i = 0; i < ARRAY_SIZE(tbl->val); i++)
		gswip_switch_w(priv, tbl->val[i], GSWIP_PCE_TBL_VAL(i));

	gswip_switch_mask(priv, GSWIP_PCE_TBL_CTRL_ADDR_MASK |
				GSWIP_PCE_TBL_CTRL_OPMOD_MASK,
			  tbl->table | addr_mode,
			  GSWIP_PCE_TBL_CTRL);

	gswip_switch_w(priv, tbl->mask, GSWIP_PCE_TBL_MASK);

	crtl = gswip_switch_r(priv, GSWIP_PCE_TBL_CTRL);
	crtl &= ~(GSWIP_PCE_TBL_CTRL_TYPE | GSWIP_PCE_TBL_CTRL_VLD |
		  GSWIP_PCE_TBL_CTRL_GMAP_MASK);
	if (tbl->type)
		crtl |= GSWIP_PCE_TBL_CTRL_TYPE;
	if (tbl->valid)
		crtl |= GSWIP_PCE_TBL_CTRL_VLD;
	crtl |= (tbl->gmap << 7) & GSWIP_PCE_TBL_CTRL_GMAP_MASK;
	crtl |= GSWIP_PCE_TBL_CTRL_BAS;
	gswip_switch_w(priv, crtl, GSWIP_PCE_TBL_CTRL);

	return gswip_switch_r_timeout(priv, GSWIP_PCE_TBL_CTRL,
				      GSWIP_PCE_TBL_CTRL_BAS);
}

/* Add the LAN port into a bridge with the CPU port by
 * default. This prevents automatic forwarding of
 * packages between the LAN ports when no explicit
 * bridge is configured.
 */
static int gswip_add_single_port_br(struct gswip_priv *priv, int port, bool add)
{
	struct gswip_pce_table_entry vlan_active = {0,};
	struct gswip_pce_table_entry vlan_mapping = {0,};
	unsigned int cpu_port = priv->hw_info->cpu_port;
	unsigned int max_ports = priv->hw_info->max_ports;
	int err;

	if (port >= max_ports) {
		dev_err(priv->dev, "single port for %i supported\n", port);
		return -EIO;
	}

	vlan_active.index = port + 1;
	vlan_active.table = GSWIP_TABLE_ACTIVE_VLAN;
	vlan_active.key[0] = 0; /* vid */
	vlan_active.val[0] = port + 1 /* fid */;
	vlan_active.valid = add;
	err = gswip_pce_table_entry_write(priv, &vlan_active);
	if (err) {
		dev_err(priv->dev, "failed to write active VLAN: %d\n", err);
		return err;
	}

	if (!add)
		return 0;

	vlan_mapping.index = port + 1;
	vlan_mapping.table = GSWIP_TABLE_VLAN_MAPPING;
	vlan_mapping.val[0] = 0 /* vid */;
	vlan_mapping.val[1] = BIT(port) | BIT(cpu_port);
	vlan_mapping.val[2] = 0;
	err = gswip_pce_table_entry_write(priv, &vlan_mapping);
	if (err) {
		dev_err(priv->dev, "failed to write VLAN mapping: %d\n", err);
		return err;
	}

	return 0;
}

static int gswip_port_enable(struct dsa_switch *ds, int port,
			     struct phy_device *phydev)
{
	struct gswip_priv *priv = ds->priv;
	int err;

	if (!dsa_is_cpu_port(ds, port)) {
		err = gswip_add_single_port_br(priv, port, true);
		if (err)
			return err;
	}

	/* RMON Counter Enable for port */
	gswip_switch_w(priv, GSWIP_BM_PCFG_CNTEN, GSWIP_BM_PCFGp(port));

	/* enable port fetch/store dma & VLAN Modification */
	gswip_switch_mask(priv, 0, GSWIP_FDMA_PCTRL_EN |
				   GSWIP_FDMA_PCTRL_VLANMOD_BOTH,
			 GSWIP_FDMA_PCTRLp(port));
	gswip_switch_mask(priv, 0, GSWIP_SDMA_PCTRL_EN,
			  GSWIP_SDMA_PCTRLp(port));

	if (!dsa_is_cpu_port(ds, port)) {
		u32 macconf = GSWIP_MDIO_PHY_LINK_AUTO |
			      GSWIP_MDIO_PHY_SPEED_AUTO |
			      GSWIP_MDIO_PHY_FDUP_AUTO |
			      GSWIP_MDIO_PHY_FCONTX_AUTO |
			      GSWIP_MDIO_PHY_FCONRX_AUTO |
			      (phydev->mdio.addr & GSWIP_MDIO_PHY_ADDR_MASK);

		gswip_mdio_w(priv, macconf, GSWIP_MDIO_PHYp(port));
		/* Activate MDIO auto polling */
		gswip_mdio_mask(priv, 0, BIT(port), GSWIP_MDIO_MDC_CFG0);
	}

	return 0;
}

static void gswip_port_disable(struct dsa_switch *ds, int port)
{
	struct gswip_priv *priv = ds->priv;

	if (!dsa_is_cpu_port(ds, port)) {
		gswip_mdio_mask(priv, GSWIP_MDIO_PHY_LINK_DOWN,
				GSWIP_MDIO_PHY_LINK_MASK,
				GSWIP_MDIO_PHYp(port));
		/* Deactivate MDIO auto polling */
		gswip_mdio_mask(priv, BIT(port), 0, GSWIP_MDIO_MDC_CFG0);
	}

	gswip_switch_mask(priv, GSWIP_FDMA_PCTRL_EN, 0,
			  GSWIP_FDMA_PCTRLp(port));
	gswip_switch_mask(priv, GSWIP_SDMA_PCTRL_EN, 0,
			  GSWIP_SDMA_PCTRLp(port));
}

static int gswip_pce_load_microcode(struct gswip_priv *priv)
{
	int i;
	int err;

	gswip_switch_mask(priv, GSWIP_PCE_TBL_CTRL_ADDR_MASK |
				GSWIP_PCE_TBL_CTRL_OPMOD_MASK,
			  GSWIP_PCE_TBL_CTRL_OPMOD_ADWR, GSWIP_PCE_TBL_CTRL);
	gswip_switch_w(priv, 0, GSWIP_PCE_TBL_MASK);

	for (i = 0; i < ARRAY_SIZE(gswip_pce_microcode); i++) {
		gswip_switch_w(priv, i, GSWIP_PCE_TBL_ADDR);
		gswip_switch_w(priv, gswip_pce_microcode[i].val_0,
			       GSWIP_PCE_TBL_VAL(0));
		gswip_switch_w(priv, gswip_pce_microcode[i].val_1,
			       GSWIP_PCE_TBL_VAL(1));
		gswip_switch_w(priv, gswip_pce_microcode[i].val_2,
			       GSWIP_PCE_TBL_VAL(2));
		gswip_switch_w(priv, gswip_pce_microcode[i].val_3,
			       GSWIP_PCE_TBL_VAL(3));

		/* start the table access: */
		gswip_switch_mask(priv, 0, GSWIP_PCE_TBL_CTRL_BAS,
				  GSWIP_PCE_TBL_CTRL);
		err = gswip_switch_r_timeout(priv, GSWIP_PCE_TBL_CTRL,
					     GSWIP_PCE_TBL_CTRL_BAS);
		if (err)
			return err;
	}

	/* tell the switch that the microcode is loaded */
	gswip_switch_mask(priv, 0, GSWIP_PCE_GCTRL_0_MC_VALID,
			  GSWIP_PCE_GCTRL_0);

	return 0;
}

static int gswip_port_vlan_filtering(struct dsa_switch *ds, int port,
				     bool vlan_filtering)
{
	struct gswip_priv *priv = ds->priv;
	struct net_device *bridge = dsa_to_port(ds, port)->bridge_dev;

	/* Do not allow changing the VLAN filtering options while in bridge */
	if (!!(priv->port_vlan_filter & BIT(port)) != vlan_filtering && bridge)
		return -EIO;

	if (vlan_filtering) {
		/* Use port based VLAN tag */
		gswip_switch_mask(priv,
				  GSWIP_PCE_VCTRL_VSR,
				  GSWIP_PCE_VCTRL_UVR | GSWIP_PCE_VCTRL_VIMR |
				  GSWIP_PCE_VCTRL_VEMR,
				  GSWIP_PCE_VCTRL(port));
		gswip_switch_mask(priv, GSWIP_PCE_PCTRL_0_TVM, 0,
				  GSWIP_PCE_PCTRL_0p(port));
	} else {
		/* Use port based VLAN tag */
		gswip_switch_mask(priv,
				  GSWIP_PCE_VCTRL_UVR | GSWIP_PCE_VCTRL_VIMR |
				  GSWIP_PCE_VCTRL_VEMR,
				  GSWIP_PCE_VCTRL_VSR,
				  GSWIP_PCE_VCTRL(port));
		gswip_switch_mask(priv, 0, GSWIP_PCE_PCTRL_0_TVM,
				  GSWIP_PCE_PCTRL_0p(port));
	}

	return 0;
}

static int gswip_setup(struct dsa_switch *ds)
{
	struct gswip_priv *priv = ds->priv;
	unsigned int cpu_port = priv->hw_info->cpu_port;
	int i;
	int err;

	gswip_switch_w(priv, GSWIP_SWRES_R0, GSWIP_SWRES);
	usleep_range(5000, 10000);
	gswip_switch_w(priv, 0, GSWIP_SWRES);

	/* disable port fetch/store dma on all ports */
<<<<<<< HEAD
	for (i = 0; i < priv->hw_info->max_ports; i++)
		gswip_port_disable(ds, i);
=======
	for (i = 0; i < priv->hw_info->max_ports; i++) {
		gswip_port_disable(ds, i);
		gswip_port_vlan_filtering(ds, i, false);
	}
>>>>>>> 0ecfebd2

	/* enable Switch */
	gswip_mdio_mask(priv, 0, GSWIP_MDIO_GLOB_ENABLE, GSWIP_MDIO_GLOB);

	err = gswip_pce_load_microcode(priv);
	if (err) {
		dev_err(priv->dev, "writing PCE microcode failed, %i", err);
		return err;
	}

	/* Default unknown Broadcast/Multicast/Unicast port maps */
	gswip_switch_w(priv, BIT(cpu_port), GSWIP_PCE_PMAP1);
	gswip_switch_w(priv, BIT(cpu_port), GSWIP_PCE_PMAP2);
	gswip_switch_w(priv, BIT(cpu_port), GSWIP_PCE_PMAP3);

	/* disable PHY auto polling */
	gswip_mdio_w(priv, 0x0, GSWIP_MDIO_MDC_CFG0);
	/* Configure the MDIO Clock 2.5 MHz */
	gswip_mdio_mask(priv, 0xff, 0x09, GSWIP_MDIO_MDC_CFG1);

	/* Disable the xMII link */
	gswip_mii_mask_cfg(priv, GSWIP_MII_CFG_EN, 0, 0);
	gswip_mii_mask_cfg(priv, GSWIP_MII_CFG_EN, 0, 1);
	gswip_mii_mask_cfg(priv, GSWIP_MII_CFG_EN, 0, 5);

	/* enable special tag insertion on cpu port */
	gswip_switch_mask(priv, 0, GSWIP_FDMA_PCTRL_STEN,
			  GSWIP_FDMA_PCTRLp(cpu_port));

	/* accept special tag in ingress direction */
	gswip_switch_mask(priv, 0, GSWIP_PCE_PCTRL_0_INGRESS,
			  GSWIP_PCE_PCTRL_0p(cpu_port));

	gswip_switch_mask(priv, 0, GSWIP_MAC_CTRL_2_MLEN,
			  GSWIP_MAC_CTRL_2p(cpu_port));
	gswip_switch_w(priv, VLAN_ETH_FRAME_LEN + 8, GSWIP_MAC_FLEN);
	gswip_switch_mask(priv, 0, GSWIP_BM_QUEUE_GCTRL_GL_MOD,
			  GSWIP_BM_QUEUE_GCTRL);

	/* VLAN aware Switching */
	gswip_switch_mask(priv, 0, GSWIP_PCE_GCTRL_0_VLAN, GSWIP_PCE_GCTRL_0);

	/* Flush MAC Table */
	gswip_switch_mask(priv, 0, GSWIP_PCE_GCTRL_0_MTFL, GSWIP_PCE_GCTRL_0);

	err = gswip_switch_r_timeout(priv, GSWIP_PCE_GCTRL_0,
				     GSWIP_PCE_GCTRL_0_MTFL);
	if (err) {
		dev_err(priv->dev, "MAC flushing didn't finish\n");
		return err;
	}

	gswip_port_enable(ds, cpu_port, NULL);
	return 0;
}

static enum dsa_tag_protocol gswip_get_tag_protocol(struct dsa_switch *ds,
						    int port)
{
	return DSA_TAG_PROTO_GSWIP;
}

static int gswip_vlan_active_create(struct gswip_priv *priv,
				    struct net_device *bridge,
				    int fid, u16 vid)
{
	struct gswip_pce_table_entry vlan_active = {0,};
	unsigned int max_ports = priv->hw_info->max_ports;
	int idx = -1;
	int err;
	int i;

	/* Look for a free slot */
	for (i = max_ports; i < ARRAY_SIZE(priv->vlans); i++) {
		if (!priv->vlans[i].bridge) {
			idx = i;
			break;
		}
	}

	if (idx == -1)
		return -ENOSPC;

	if (fid == -1)
		fid = idx;

	vlan_active.index = idx;
	vlan_active.table = GSWIP_TABLE_ACTIVE_VLAN;
	vlan_active.key[0] = vid;
	vlan_active.val[0] = fid;
	vlan_active.valid = true;

	err = gswip_pce_table_entry_write(priv, &vlan_active);
	if (err) {
		dev_err(priv->dev, "failed to write active VLAN: %d\n",	err);
		return err;
	}

	priv->vlans[idx].bridge = bridge;
	priv->vlans[idx].vid = vid;
	priv->vlans[idx].fid = fid;

	return idx;
}

static int gswip_vlan_active_remove(struct gswip_priv *priv, int idx)
{
	struct gswip_pce_table_entry vlan_active = {0,};
	int err;

	vlan_active.index = idx;
	vlan_active.table = GSWIP_TABLE_ACTIVE_VLAN;
	vlan_active.valid = false;
	err = gswip_pce_table_entry_write(priv, &vlan_active);
	if (err)
		dev_err(priv->dev, "failed to delete active VLAN: %d\n", err);
	priv->vlans[idx].bridge = NULL;

	return err;
}

static int gswip_vlan_add_unaware(struct gswip_priv *priv,
				  struct net_device *bridge, int port)
{
	struct gswip_pce_table_entry vlan_mapping = {0,};
	unsigned int max_ports = priv->hw_info->max_ports;
	unsigned int cpu_port = priv->hw_info->cpu_port;
	bool active_vlan_created = false;
	int idx = -1;
	int i;
	int err;

	/* Check if there is already a page for this bridge */
	for (i = max_ports; i < ARRAY_SIZE(priv->vlans); i++) {
		if (priv->vlans[i].bridge == bridge) {
			idx = i;
			break;
		}
	}

	/* If this bridge is not programmed yet, add a Active VLAN table
	 * entry in a free slot and prepare the VLAN mapping table entry.
	 */
	if (idx == -1) {
		idx = gswip_vlan_active_create(priv, bridge, -1, 0);
		if (idx < 0)
			return idx;
		active_vlan_created = true;

		vlan_mapping.index = idx;
		vlan_mapping.table = GSWIP_TABLE_VLAN_MAPPING;
		/* VLAN ID byte, maps to the VLAN ID of vlan active table */
		vlan_mapping.val[0] = 0;
	} else {
		/* Read the existing VLAN mapping entry from the switch */
		vlan_mapping.index = idx;
		vlan_mapping.table = GSWIP_TABLE_VLAN_MAPPING;
		err = gswip_pce_table_entry_read(priv, &vlan_mapping);
		if (err) {
			dev_err(priv->dev, "failed to read VLAN mapping: %d\n",
				err);
			return err;
		}
	}

	/* Update the VLAN mapping entry and write it to the switch */
	vlan_mapping.val[1] |= BIT(cpu_port);
	vlan_mapping.val[1] |= BIT(port);
	err = gswip_pce_table_entry_write(priv, &vlan_mapping);
	if (err) {
		dev_err(priv->dev, "failed to write VLAN mapping: %d\n", err);
		/* In case an Active VLAN was creaetd delete it again */
		if (active_vlan_created)
			gswip_vlan_active_remove(priv, idx);
		return err;
	}

	gswip_switch_w(priv, 0, GSWIP_PCE_DEFPVID(port));
	return 0;
}

static int gswip_vlan_add_aware(struct gswip_priv *priv,
				struct net_device *bridge, int port,
				u16 vid, bool untagged,
				bool pvid)
{
	struct gswip_pce_table_entry vlan_mapping = {0,};
	unsigned int max_ports = priv->hw_info->max_ports;
	unsigned int cpu_port = priv->hw_info->cpu_port;
	bool active_vlan_created = false;
	int idx = -1;
	int fid = -1;
	int i;
	int err;

	/* Check if there is already a page for this bridge */
	for (i = max_ports; i < ARRAY_SIZE(priv->vlans); i++) {
		if (priv->vlans[i].bridge == bridge) {
			if (fid != -1 && fid != priv->vlans[i].fid)
				dev_err(priv->dev, "one bridge with multiple flow ids\n");
			fid = priv->vlans[i].fid;
			if (priv->vlans[i].vid == vid) {
				idx = i;
				break;
			}
		}
	}

	/* If this bridge is not programmed yet, add a Active VLAN table
	 * entry in a free slot and prepare the VLAN mapping table entry.
	 */
	if (idx == -1) {
		idx = gswip_vlan_active_create(priv, bridge, fid, vid);
		if (idx < 0)
			return idx;
		active_vlan_created = true;

		vlan_mapping.index = idx;
		vlan_mapping.table = GSWIP_TABLE_VLAN_MAPPING;
		/* VLAN ID byte, maps to the VLAN ID of vlan active table */
		vlan_mapping.val[0] = vid;
	} else {
		/* Read the existing VLAN mapping entry from the switch */
		vlan_mapping.index = idx;
		vlan_mapping.table = GSWIP_TABLE_VLAN_MAPPING;
		err = gswip_pce_table_entry_read(priv, &vlan_mapping);
		if (err) {
			dev_err(priv->dev, "failed to read VLAN mapping: %d\n",
				err);
			return err;
		}
	}

	vlan_mapping.val[0] = vid;
	/* Update the VLAN mapping entry and write it to the switch */
	vlan_mapping.val[1] |= BIT(cpu_port);
	vlan_mapping.val[2] |= BIT(cpu_port);
	vlan_mapping.val[1] |= BIT(port);
	if (untagged)
		vlan_mapping.val[2] &= ~BIT(port);
	else
		vlan_mapping.val[2] |= BIT(port);
	err = gswip_pce_table_entry_write(priv, &vlan_mapping);
	if (err) {
		dev_err(priv->dev, "failed to write VLAN mapping: %d\n", err);
		/* In case an Active VLAN was creaetd delete it again */
		if (active_vlan_created)
			gswip_vlan_active_remove(priv, idx);
		return err;
	}

	if (pvid)
		gswip_switch_w(priv, idx, GSWIP_PCE_DEFPVID(port));

	return 0;
}

static int gswip_vlan_remove(struct gswip_priv *priv,
			     struct net_device *bridge, int port,
			     u16 vid, bool pvid, bool vlan_aware)
{
	struct gswip_pce_table_entry vlan_mapping = {0,};
	unsigned int max_ports = priv->hw_info->max_ports;
	unsigned int cpu_port = priv->hw_info->cpu_port;
	int idx = -1;
	int i;
	int err;

	/* Check if there is already a page for this bridge */
	for (i = max_ports; i < ARRAY_SIZE(priv->vlans); i++) {
		if (priv->vlans[i].bridge == bridge &&
		    (!vlan_aware || priv->vlans[i].vid == vid)) {
			idx = i;
			break;
		}
	}

	if (idx == -1) {
		dev_err(priv->dev, "bridge to leave does not exists\n");
		return -ENOENT;
	}

	vlan_mapping.index = idx;
	vlan_mapping.table = GSWIP_TABLE_VLAN_MAPPING;
	err = gswip_pce_table_entry_read(priv, &vlan_mapping);
	if (err) {
		dev_err(priv->dev, "failed to read VLAN mapping: %d\n",	err);
		return err;
	}

	vlan_mapping.val[1] &= ~BIT(port);
	vlan_mapping.val[2] &= ~BIT(port);
	err = gswip_pce_table_entry_write(priv, &vlan_mapping);
	if (err) {
		dev_err(priv->dev, "failed to write VLAN mapping: %d\n", err);
		return err;
	}

	/* In case all ports are removed from the bridge, remove the VLAN */
	if ((vlan_mapping.val[1] & ~BIT(cpu_port)) == 0) {
		err = gswip_vlan_active_remove(priv, idx);
		if (err) {
			dev_err(priv->dev, "failed to write active VLAN: %d\n",
				err);
			return err;
		}
	}

	/* GSWIP 2.2 (GRX300) and later program here the VID directly. */
	if (pvid)
		gswip_switch_w(priv, 0, GSWIP_PCE_DEFPVID(port));

	return 0;
}

static int gswip_port_bridge_join(struct dsa_switch *ds, int port,
				  struct net_device *bridge)
{
	struct gswip_priv *priv = ds->priv;
	int err;

	/* When the bridge uses VLAN filtering we have to configure VLAN
	 * specific bridges. No bridge is configured here.
	 */
	if (!br_vlan_enabled(bridge)) {
		err = gswip_vlan_add_unaware(priv, bridge, port);
		if (err)
			return err;
		priv->port_vlan_filter &= ~BIT(port);
	} else {
		priv->port_vlan_filter |= BIT(port);
	}
	return gswip_add_single_port_br(priv, port, false);
}

static void gswip_port_bridge_leave(struct dsa_switch *ds, int port,
				    struct net_device *bridge)
{
	struct gswip_priv *priv = ds->priv;

	gswip_add_single_port_br(priv, port, true);

	/* When the bridge uses VLAN filtering we have to configure VLAN
	 * specific bridges. No bridge is configured here.
	 */
	if (!br_vlan_enabled(bridge))
		gswip_vlan_remove(priv, bridge, port, 0, true, false);
}

static int gswip_port_vlan_prepare(struct dsa_switch *ds, int port,
				   const struct switchdev_obj_port_vlan *vlan)
{
	struct gswip_priv *priv = ds->priv;
	struct net_device *bridge = dsa_to_port(ds, port)->bridge_dev;
	unsigned int max_ports = priv->hw_info->max_ports;
	u16 vid;
	int i;
	int pos = max_ports;

	/* We only support VLAN filtering on bridges */
	if (!dsa_is_cpu_port(ds, port) && !bridge)
		return -EOPNOTSUPP;

	for (vid = vlan->vid_begin; vid <= vlan->vid_end; ++vid) {
		int idx = -1;

		/* Check if there is already a page for this VLAN */
		for (i = max_ports; i < ARRAY_SIZE(priv->vlans); i++) {
			if (priv->vlans[i].bridge == bridge &&
			    priv->vlans[i].vid == vid) {
				idx = i;
				break;
			}
		}

		/* If this VLAN is not programmed yet, we have to reserve
		 * one entry in the VLAN table. Make sure we start at the
		 * next position round.
		 */
		if (idx == -1) {
			/* Look for a free slot */
			for (; pos < ARRAY_SIZE(priv->vlans); pos++) {
				if (!priv->vlans[pos].bridge) {
					idx = pos;
					pos++;
					break;
				}
			}

			if (idx == -1)
				return -ENOSPC;
		}
	}

	return 0;
}

static void gswip_port_vlan_add(struct dsa_switch *ds, int port,
				const struct switchdev_obj_port_vlan *vlan)
{
	struct gswip_priv *priv = ds->priv;
	struct net_device *bridge = dsa_to_port(ds, port)->bridge_dev;
	bool untagged = vlan->flags & BRIDGE_VLAN_INFO_UNTAGGED;
	bool pvid = vlan->flags & BRIDGE_VLAN_INFO_PVID;
	u16 vid;

	/* We have to receive all packets on the CPU port and should not
	 * do any VLAN filtering here. This is also called with bridge
	 * NULL and then we do not know for which bridge to configure
	 * this.
	 */
	if (dsa_is_cpu_port(ds, port))
		return;

	for (vid = vlan->vid_begin; vid <= vlan->vid_end; ++vid)
		gswip_vlan_add_aware(priv, bridge, port, vid, untagged, pvid);
}

static int gswip_port_vlan_del(struct dsa_switch *ds, int port,
			       const struct switchdev_obj_port_vlan *vlan)
{
	struct gswip_priv *priv = ds->priv;
	struct net_device *bridge = dsa_to_port(ds, port)->bridge_dev;
	bool pvid = vlan->flags & BRIDGE_VLAN_INFO_PVID;
	u16 vid;
	int err;

	/* We have to receive all packets on the CPU port and should not
	 * do any VLAN filtering here. This is also called with bridge
	 * NULL and then we do not know for which bridge to configure
	 * this.
	 */
	if (dsa_is_cpu_port(ds, port))
		return 0;

	for (vid = vlan->vid_begin; vid <= vlan->vid_end; ++vid) {
		err = gswip_vlan_remove(priv, bridge, port, vid, pvid, true);
		if (err)
			return err;
	}

	return 0;
}

static void gswip_port_fast_age(struct dsa_switch *ds, int port)
{
	struct gswip_priv *priv = ds->priv;
	struct gswip_pce_table_entry mac_bridge = {0,};
	int i;
	int err;

	for (i = 0; i < 2048; i++) {
		mac_bridge.table = GSWIP_TABLE_MAC_BRIDGE;
		mac_bridge.index = i;

		err = gswip_pce_table_entry_read(priv, &mac_bridge);
		if (err) {
			dev_err(priv->dev, "failed to read mac bridge: %d\n",
				err);
			return;
		}

		if (!mac_bridge.valid)
			continue;

		if (mac_bridge.val[1] & GSWIP_TABLE_MAC_BRIDGE_STATIC)
			continue;

		if (((mac_bridge.val[0] & GENMASK(7, 4)) >> 4) != port)
			continue;

		mac_bridge.valid = false;
		err = gswip_pce_table_entry_write(priv, &mac_bridge);
		if (err) {
			dev_err(priv->dev, "failed to write mac bridge: %d\n",
				err);
			return;
		}
	}
}

static void gswip_port_stp_state_set(struct dsa_switch *ds, int port, u8 state)
{
	struct gswip_priv *priv = ds->priv;
	u32 stp_state;

	switch (state) {
	case BR_STATE_DISABLED:
		gswip_switch_mask(priv, GSWIP_SDMA_PCTRL_EN, 0,
				  GSWIP_SDMA_PCTRLp(port));
		return;
	case BR_STATE_BLOCKING:
	case BR_STATE_LISTENING:
		stp_state = GSWIP_PCE_PCTRL_0_PSTATE_LISTEN;
		break;
	case BR_STATE_LEARNING:
		stp_state = GSWIP_PCE_PCTRL_0_PSTATE_LEARNING;
		break;
	case BR_STATE_FORWARDING:
		stp_state = GSWIP_PCE_PCTRL_0_PSTATE_FORWARDING;
		break;
	default:
		dev_err(priv->dev, "invalid STP state: %d\n", state);
		return;
	}

	gswip_switch_mask(priv, 0, GSWIP_SDMA_PCTRL_EN,
			  GSWIP_SDMA_PCTRLp(port));
	gswip_switch_mask(priv, GSWIP_PCE_PCTRL_0_PSTATE_MASK, stp_state,
			  GSWIP_PCE_PCTRL_0p(port));
}

static int gswip_port_fdb(struct dsa_switch *ds, int port,
			  const unsigned char *addr, u16 vid, bool add)
{
	struct gswip_priv *priv = ds->priv;
	struct net_device *bridge = dsa_to_port(ds, port)->bridge_dev;
	struct gswip_pce_table_entry mac_bridge = {0,};
	unsigned int cpu_port = priv->hw_info->cpu_port;
	int fid = -1;
	int i;
	int err;

	if (!bridge)
		return -EINVAL;

	for (i = cpu_port; i < ARRAY_SIZE(priv->vlans); i++) {
		if (priv->vlans[i].bridge == bridge) {
			fid = priv->vlans[i].fid;
			break;
		}
	}

	if (fid == -1) {
		dev_err(priv->dev, "Port not part of a bridge\n");
		return -EINVAL;
	}

	mac_bridge.table = GSWIP_TABLE_MAC_BRIDGE;
	mac_bridge.key_mode = true;
	mac_bridge.key[0] = addr[5] | (addr[4] << 8);
	mac_bridge.key[1] = addr[3] | (addr[2] << 8);
	mac_bridge.key[2] = addr[1] | (addr[0] << 8);
	mac_bridge.key[3] = fid;
	mac_bridge.val[0] = add ? BIT(port) : 0; /* port map */
	mac_bridge.val[1] = GSWIP_TABLE_MAC_BRIDGE_STATIC;
	mac_bridge.valid = add;

	err = gswip_pce_table_entry_write(priv, &mac_bridge);
	if (err)
		dev_err(priv->dev, "failed to write mac bridge: %d\n", err);

	return err;
}

static int gswip_port_fdb_add(struct dsa_switch *ds, int port,
			      const unsigned char *addr, u16 vid)
{
	return gswip_port_fdb(ds, port, addr, vid, true);
}

static int gswip_port_fdb_del(struct dsa_switch *ds, int port,
			      const unsigned char *addr, u16 vid)
{
	return gswip_port_fdb(ds, port, addr, vid, false);
}

static int gswip_port_fdb_dump(struct dsa_switch *ds, int port,
			       dsa_fdb_dump_cb_t *cb, void *data)
{
	struct gswip_priv *priv = ds->priv;
	struct gswip_pce_table_entry mac_bridge = {0,};
	unsigned char addr[6];
	int i;
	int err;

	for (i = 0; i < 2048; i++) {
		mac_bridge.table = GSWIP_TABLE_MAC_BRIDGE;
		mac_bridge.index = i;

		err = gswip_pce_table_entry_read(priv, &mac_bridge);
		if (err) {
			dev_err(priv->dev, "failed to write mac bridge: %d\n",
				err);
			return err;
		}

		if (!mac_bridge.valid)
			continue;

		addr[5] = mac_bridge.key[0] & 0xff;
		addr[4] = (mac_bridge.key[0] >> 8) & 0xff;
		addr[3] = mac_bridge.key[1] & 0xff;
		addr[2] = (mac_bridge.key[1] >> 8) & 0xff;
		addr[1] = mac_bridge.key[2] & 0xff;
		addr[0] = (mac_bridge.key[2] >> 8) & 0xff;
		if (mac_bridge.val[1] & GSWIP_TABLE_MAC_BRIDGE_STATIC) {
			if (mac_bridge.val[0] & BIT(port))
				cb(addr, 0, true, data);
		} else {
			if (((mac_bridge.val[0] & GENMASK(7, 4)) >> 4) == port)
				cb(addr, 0, false, data);
		}
	}
	return 0;
}

static void gswip_phylink_validate(struct dsa_switch *ds, int port,
				   unsigned long *supported,
				   struct phylink_link_state *state)
{
	__ETHTOOL_DECLARE_LINK_MODE_MASK(mask) = { 0, };

	switch (port) {
	case 0:
	case 1:
		if (!phy_interface_mode_is_rgmii(state->interface) &&
		    state->interface != PHY_INTERFACE_MODE_MII &&
		    state->interface != PHY_INTERFACE_MODE_REVMII &&
		    state->interface != PHY_INTERFACE_MODE_RMII)
			goto unsupported;
		break;
	case 2:
	case 3:
	case 4:
		if (state->interface != PHY_INTERFACE_MODE_INTERNAL)
			goto unsupported;
		break;
	case 5:
		if (!phy_interface_mode_is_rgmii(state->interface) &&
		    state->interface != PHY_INTERFACE_MODE_INTERNAL)
			goto unsupported;
		break;
	default:
		bitmap_zero(supported, __ETHTOOL_LINK_MODE_MASK_NBITS);
		dev_err(ds->dev, "Unsupported port: %i\n", port);
		return;
	}

	/* Allow all the expected bits */
	phylink_set(mask, Autoneg);
	phylink_set_port_modes(mask);
	phylink_set(mask, Pause);
	phylink_set(mask, Asym_Pause);

	/* With the exclusion of MII and Reverse MII, we support Gigabit,
	 * including Half duplex
	 */
	if (state->interface != PHY_INTERFACE_MODE_MII &&
	    state->interface != PHY_INTERFACE_MODE_REVMII) {
		phylink_set(mask, 1000baseT_Full);
		phylink_set(mask, 1000baseT_Half);
	}

	phylink_set(mask, 10baseT_Half);
	phylink_set(mask, 10baseT_Full);
	phylink_set(mask, 100baseT_Half);
	phylink_set(mask, 100baseT_Full);

	bitmap_and(supported, supported, mask,
		   __ETHTOOL_LINK_MODE_MASK_NBITS);
	bitmap_and(state->advertising, state->advertising, mask,
		   __ETHTOOL_LINK_MODE_MASK_NBITS);
	return;

unsupported:
	bitmap_zero(supported, __ETHTOOL_LINK_MODE_MASK_NBITS);
	dev_err(ds->dev, "Unsupported interface: %d\n", state->interface);
	return;
}

static void gswip_phylink_mac_config(struct dsa_switch *ds, int port,
				     unsigned int mode,
				     const struct phylink_link_state *state)
{
	struct gswip_priv *priv = ds->priv;
	u32 miicfg = 0;

	miicfg |= GSWIP_MII_CFG_LDCLKDIS;

	switch (state->interface) {
	case PHY_INTERFACE_MODE_MII:
	case PHY_INTERFACE_MODE_INTERNAL:
		miicfg |= GSWIP_MII_CFG_MODE_MIIM;
		break;
	case PHY_INTERFACE_MODE_REVMII:
		miicfg |= GSWIP_MII_CFG_MODE_MIIP;
		break;
	case PHY_INTERFACE_MODE_RMII:
		miicfg |= GSWIP_MII_CFG_MODE_RMIIM;
		break;
	case PHY_INTERFACE_MODE_RGMII:
	case PHY_INTERFACE_MODE_RGMII_ID:
	case PHY_INTERFACE_MODE_RGMII_RXID:
	case PHY_INTERFACE_MODE_RGMII_TXID:
		miicfg |= GSWIP_MII_CFG_MODE_RGMII;
		break;
	default:
		dev_err(ds->dev,
			"Unsupported interface: %d\n", state->interface);
		return;
	}
	gswip_mii_mask_cfg(priv, GSWIP_MII_CFG_MODE_MASK, miicfg, port);

	switch (state->interface) {
	case PHY_INTERFACE_MODE_RGMII_ID:
		gswip_mii_mask_pcdu(priv, GSWIP_MII_PCDU_TXDLY_MASK |
					  GSWIP_MII_PCDU_RXDLY_MASK, 0, port);
		break;
	case PHY_INTERFACE_MODE_RGMII_RXID:
		gswip_mii_mask_pcdu(priv, GSWIP_MII_PCDU_RXDLY_MASK, 0, port);
		break;
	case PHY_INTERFACE_MODE_RGMII_TXID:
		gswip_mii_mask_pcdu(priv, GSWIP_MII_PCDU_TXDLY_MASK, 0, port);
		break;
	default:
		break;
	}
}

static void gswip_phylink_mac_link_down(struct dsa_switch *ds, int port,
					unsigned int mode,
					phy_interface_t interface)
{
	struct gswip_priv *priv = ds->priv;

	gswip_mii_mask_cfg(priv, GSWIP_MII_CFG_EN, 0, port);
}

static void gswip_phylink_mac_link_up(struct dsa_switch *ds, int port,
				      unsigned int mode,
				      phy_interface_t interface,
				      struct phy_device *phydev)
{
	struct gswip_priv *priv = ds->priv;

	/* Enable the xMII interface only for the external PHY */
	if (interface != PHY_INTERFACE_MODE_INTERNAL)
		gswip_mii_mask_cfg(priv, 0, GSWIP_MII_CFG_EN, port);
}

static void gswip_get_strings(struct dsa_switch *ds, int port, u32 stringset,
			      uint8_t *data)
{
	int i;

	if (stringset != ETH_SS_STATS)
		return;

	for (i = 0; i < ARRAY_SIZE(gswip_rmon_cnt); i++)
		strncpy(data + i * ETH_GSTRING_LEN, gswip_rmon_cnt[i].name,
			ETH_GSTRING_LEN);
}

static u32 gswip_bcm_ram_entry_read(struct gswip_priv *priv, u32 table,
				    u32 index)
{
	u32 result;
	int err;

	gswip_switch_w(priv, index, GSWIP_BM_RAM_ADDR);
	gswip_switch_mask(priv, GSWIP_BM_RAM_CTRL_ADDR_MASK |
				GSWIP_BM_RAM_CTRL_OPMOD,
			      table | GSWIP_BM_RAM_CTRL_BAS,
			      GSWIP_BM_RAM_CTRL);

	err = gswip_switch_r_timeout(priv, GSWIP_BM_RAM_CTRL,
				     GSWIP_BM_RAM_CTRL_BAS);
	if (err) {
		dev_err(priv->dev, "timeout while reading table: %u, index: %u",
			table, index);
		return 0;
	}

	result = gswip_switch_r(priv, GSWIP_BM_RAM_VAL(0));
	result |= gswip_switch_r(priv, GSWIP_BM_RAM_VAL(1)) << 16;

	return result;
}

static void gswip_get_ethtool_stats(struct dsa_switch *ds, int port,
				    uint64_t *data)
{
	struct gswip_priv *priv = ds->priv;
	const struct gswip_rmon_cnt_desc *rmon_cnt;
	int i;
	u64 high;

	for (i = 0; i < ARRAY_SIZE(gswip_rmon_cnt); i++) {
		rmon_cnt = &gswip_rmon_cnt[i];

		data[i] = gswip_bcm_ram_entry_read(priv, port,
						   rmon_cnt->offset);
		if (rmon_cnt->size == 2) {
			high = gswip_bcm_ram_entry_read(priv, port,
							rmon_cnt->offset + 1);
			data[i] |= high << 32;
		}
	}
}

static int gswip_get_sset_count(struct dsa_switch *ds, int port, int sset)
{
	if (sset != ETH_SS_STATS)
		return 0;

	return ARRAY_SIZE(gswip_rmon_cnt);
}

static const struct dsa_switch_ops gswip_switch_ops = {
	.get_tag_protocol	= gswip_get_tag_protocol,
	.setup			= gswip_setup,
	.port_enable		= gswip_port_enable,
	.port_disable		= gswip_port_disable,
	.port_bridge_join	= gswip_port_bridge_join,
	.port_bridge_leave	= gswip_port_bridge_leave,
	.port_fast_age		= gswip_port_fast_age,
	.port_vlan_filtering	= gswip_port_vlan_filtering,
	.port_vlan_prepare	= gswip_port_vlan_prepare,
	.port_vlan_add		= gswip_port_vlan_add,
	.port_vlan_del		= gswip_port_vlan_del,
	.port_stp_state_set	= gswip_port_stp_state_set,
	.port_fdb_add		= gswip_port_fdb_add,
	.port_fdb_del		= gswip_port_fdb_del,
	.port_fdb_dump		= gswip_port_fdb_dump,
	.phylink_validate	= gswip_phylink_validate,
	.phylink_mac_config	= gswip_phylink_mac_config,
	.phylink_mac_link_down	= gswip_phylink_mac_link_down,
	.phylink_mac_link_up	= gswip_phylink_mac_link_up,
	.get_strings		= gswip_get_strings,
	.get_ethtool_stats	= gswip_get_ethtool_stats,
	.get_sset_count		= gswip_get_sset_count,
};

static const struct xway_gphy_match_data xrx200a1x_gphy_data = {
	.fe_firmware_name = "lantiq/xrx200_phy22f_a14.bin",
	.ge_firmware_name = "lantiq/xrx200_phy11g_a14.bin",
};

static const struct xway_gphy_match_data xrx200a2x_gphy_data = {
	.fe_firmware_name = "lantiq/xrx200_phy22f_a22.bin",
	.ge_firmware_name = "lantiq/xrx200_phy11g_a22.bin",
};

static const struct xway_gphy_match_data xrx300_gphy_data = {
	.fe_firmware_name = "lantiq/xrx300_phy22f_a21.bin",
	.ge_firmware_name = "lantiq/xrx300_phy11g_a21.bin",
};

static const struct of_device_id xway_gphy_match[] = {
	{ .compatible = "lantiq,xrx200-gphy-fw", .data = NULL },
	{ .compatible = "lantiq,xrx200a1x-gphy-fw", .data = &xrx200a1x_gphy_data },
	{ .compatible = "lantiq,xrx200a2x-gphy-fw", .data = &xrx200a2x_gphy_data },
	{ .compatible = "lantiq,xrx300-gphy-fw", .data = &xrx300_gphy_data },
	{ .compatible = "lantiq,xrx330-gphy-fw", .data = &xrx300_gphy_data },
	{},
};

static int gswip_gphy_fw_load(struct gswip_priv *priv, struct gswip_gphy_fw *gphy_fw)
{
	struct device *dev = priv->dev;
	const struct firmware *fw;
	void *fw_addr;
	dma_addr_t dma_addr;
	dma_addr_t dev_addr;
	size_t size;
	int ret;

	ret = clk_prepare_enable(gphy_fw->clk_gate);
	if (ret)
		return ret;

	reset_control_assert(gphy_fw->reset);

	ret = request_firmware(&fw, gphy_fw->fw_name, dev);
	if (ret) {
		dev_err(dev, "failed to load firmware: %s, error: %i\n",
			gphy_fw->fw_name, ret);
		return ret;
	}

	/* GPHY cores need the firmware code in a persistent and contiguous
	 * memory area with a 16 kB boundary aligned start address.
	 */
	size = fw->size + XRX200_GPHY_FW_ALIGN;

	fw_addr = dmam_alloc_coherent(dev, size, &dma_addr, GFP_KERNEL);
	if (fw_addr) {
		fw_addr = PTR_ALIGN(fw_addr, XRX200_GPHY_FW_ALIGN);
		dev_addr = ALIGN(dma_addr, XRX200_GPHY_FW_ALIGN);
		memcpy(fw_addr, fw->data, fw->size);
	} else {
		dev_err(dev, "failed to alloc firmware memory\n");
		release_firmware(fw);
		return -ENOMEM;
	}

	release_firmware(fw);

	ret = regmap_write(priv->rcu_regmap, gphy_fw->fw_addr_offset, dev_addr);
	if (ret)
		return ret;

	reset_control_deassert(gphy_fw->reset);

	return ret;
}

static int gswip_gphy_fw_probe(struct gswip_priv *priv,
			       struct gswip_gphy_fw *gphy_fw,
			       struct device_node *gphy_fw_np, int i)
{
	struct device *dev = priv->dev;
	u32 gphy_mode;
	int ret;
	char gphyname[10];

	snprintf(gphyname, sizeof(gphyname), "gphy%d", i);

	gphy_fw->clk_gate = devm_clk_get(dev, gphyname);
	if (IS_ERR(gphy_fw->clk_gate)) {
		dev_err(dev, "Failed to lookup gate clock\n");
		return PTR_ERR(gphy_fw->clk_gate);
	}

	ret = of_property_read_u32(gphy_fw_np, "reg", &gphy_fw->fw_addr_offset);
	if (ret)
		return ret;

	ret = of_property_read_u32(gphy_fw_np, "lantiq,gphy-mode", &gphy_mode);
	/* Default to GE mode */
	if (ret)
		gphy_mode = GPHY_MODE_GE;

	switch (gphy_mode) {
	case GPHY_MODE_FE:
		gphy_fw->fw_name = priv->gphy_fw_name_cfg->fe_firmware_name;
		break;
	case GPHY_MODE_GE:
		gphy_fw->fw_name = priv->gphy_fw_name_cfg->ge_firmware_name;
		break;
	default:
		dev_err(dev, "Unknown GPHY mode %d\n", gphy_mode);
		return -EINVAL;
	}

	gphy_fw->reset = of_reset_control_array_get_exclusive(gphy_fw_np);
	if (IS_ERR(gphy_fw->reset)) {
		if (PTR_ERR(gphy_fw->reset) != -EPROBE_DEFER)
			dev_err(dev, "Failed to lookup gphy reset\n");
		return PTR_ERR(gphy_fw->reset);
	}

	return gswip_gphy_fw_load(priv, gphy_fw);
}

static void gswip_gphy_fw_remove(struct gswip_priv *priv,
				 struct gswip_gphy_fw *gphy_fw)
{
	int ret;

	/* check if the device was fully probed */
	if (!gphy_fw->fw_name)
		return;

	ret = regmap_write(priv->rcu_regmap, gphy_fw->fw_addr_offset, 0);
	if (ret)
		dev_err(priv->dev, "can not reset GPHY FW pointer");

	clk_disable_unprepare(gphy_fw->clk_gate);

	reset_control_put(gphy_fw->reset);
}

static int gswip_gphy_fw_list(struct gswip_priv *priv,
			      struct device_node *gphy_fw_list_np, u32 version)
{
	struct device *dev = priv->dev;
	struct device_node *gphy_fw_np;
	const struct of_device_id *match;
	int err;
	int i = 0;

	/* The VRX200 rev 1.1 uses the GSWIP 2.0 and needs the older
	 * GPHY firmware. The VRX200 rev 1.2 uses the GSWIP 2.1 and also
	 * needs a different GPHY firmware.
	 */
	if (of_device_is_compatible(gphy_fw_list_np, "lantiq,xrx200-gphy-fw")) {
		switch (version) {
		case GSWIP_VERSION_2_0:
			priv->gphy_fw_name_cfg = &xrx200a1x_gphy_data;
			break;
		case GSWIP_VERSION_2_1:
			priv->gphy_fw_name_cfg = &xrx200a2x_gphy_data;
			break;
		default:
			dev_err(dev, "unknown GSWIP version: 0x%x", version);
			return -ENOENT;
		}
	}

	match = of_match_node(xway_gphy_match, gphy_fw_list_np);
	if (match && match->data)
		priv->gphy_fw_name_cfg = match->data;

	if (!priv->gphy_fw_name_cfg) {
		dev_err(dev, "GPHY compatible type not supported");
		return -ENOENT;
	}

	priv->num_gphy_fw = of_get_available_child_count(gphy_fw_list_np);
	if (!priv->num_gphy_fw)
		return -ENOENT;

	priv->rcu_regmap = syscon_regmap_lookup_by_phandle(gphy_fw_list_np,
							   "lantiq,rcu");
	if (IS_ERR(priv->rcu_regmap))
		return PTR_ERR(priv->rcu_regmap);

	priv->gphy_fw = devm_kmalloc_array(dev, priv->num_gphy_fw,
					   sizeof(*priv->gphy_fw),
					   GFP_KERNEL | __GFP_ZERO);
	if (!priv->gphy_fw)
		return -ENOMEM;

	for_each_available_child_of_node(gphy_fw_list_np, gphy_fw_np) {
		err = gswip_gphy_fw_probe(priv, &priv->gphy_fw[i],
					  gphy_fw_np, i);
		if (err)
			goto remove_gphy;
		i++;
	}

	return 0;

remove_gphy:
	for (i = 0; i < priv->num_gphy_fw; i++)
		gswip_gphy_fw_remove(priv, &priv->gphy_fw[i]);
	return err;
}

static int gswip_probe(struct platform_device *pdev)
{
	struct gswip_priv *priv;
	struct resource *gswip_res, *mdio_res, *mii_res;
	struct device_node *mdio_np, *gphy_fw_np;
	struct device *dev = &pdev->dev;
	int err;
	int i;
	u32 version;

	priv = devm_kzalloc(dev, sizeof(*priv), GFP_KERNEL);
	if (!priv)
		return -ENOMEM;

	gswip_res = platform_get_resource(pdev, IORESOURCE_MEM, 0);
	priv->gswip = devm_ioremap_resource(dev, gswip_res);
	if (IS_ERR(priv->gswip))
		return PTR_ERR(priv->gswip);

	mdio_res = platform_get_resource(pdev, IORESOURCE_MEM, 1);
	priv->mdio = devm_ioremap_resource(dev, mdio_res);
	if (IS_ERR(priv->mdio))
		return PTR_ERR(priv->mdio);

	mii_res = platform_get_resource(pdev, IORESOURCE_MEM, 2);
	priv->mii = devm_ioremap_resource(dev, mii_res);
	if (IS_ERR(priv->mii))
		return PTR_ERR(priv->mii);

	priv->hw_info = of_device_get_match_data(dev);
	if (!priv->hw_info)
		return -EINVAL;

	priv->ds = dsa_switch_alloc(dev, priv->hw_info->max_ports);
	if (!priv->ds)
		return -ENOMEM;

	priv->ds->priv = priv;
	priv->ds->ops = &gswip_switch_ops;
	priv->dev = dev;
	version = gswip_switch_r(priv, GSWIP_VERSION);

	/* bring up the mdio bus */
	gphy_fw_np = of_get_compatible_child(dev->of_node, "lantiq,gphy-fw");
	if (gphy_fw_np) {
		err = gswip_gphy_fw_list(priv, gphy_fw_np, version);
		of_node_put(gphy_fw_np);
		if (err) {
			dev_err(dev, "gphy fw probe failed\n");
			return err;
		}
	}

	/* bring up the mdio bus */
	mdio_np = of_get_compatible_child(dev->of_node, "lantiq,xrx200-mdio");
	if (mdio_np) {
		err = gswip_mdio(priv, mdio_np);
		if (err) {
			dev_err(dev, "mdio probe failed\n");
			goto put_mdio_node;
		}
	}

	err = dsa_register_switch(priv->ds);
	if (err) {
		dev_err(dev, "dsa switch register failed: %i\n", err);
		goto mdio_bus;
	}
	if (!dsa_is_cpu_port(priv->ds, priv->hw_info->cpu_port)) {
		dev_err(dev, "wrong CPU port defined, HW only supports port: %i",
			priv->hw_info->cpu_port);
		err = -EINVAL;
		goto disable_switch;
	}

	platform_set_drvdata(pdev, priv);

	dev_info(dev, "probed GSWIP version %lx mod %lx\n",
		 (version & GSWIP_VERSION_REV_MASK) >> GSWIP_VERSION_REV_SHIFT,
		 (version & GSWIP_VERSION_MOD_MASK) >> GSWIP_VERSION_MOD_SHIFT);
	return 0;

disable_switch:
	gswip_mdio_mask(priv, GSWIP_MDIO_GLOB_ENABLE, 0, GSWIP_MDIO_GLOB);
	dsa_unregister_switch(priv->ds);
mdio_bus:
	if (mdio_np)
		mdiobus_unregister(priv->ds->slave_mii_bus);
put_mdio_node:
	of_node_put(mdio_np);
	for (i = 0; i < priv->num_gphy_fw; i++)
		gswip_gphy_fw_remove(priv, &priv->gphy_fw[i]);
	return err;
}

static int gswip_remove(struct platform_device *pdev)
{
	struct gswip_priv *priv = platform_get_drvdata(pdev);
	int i;

	/* disable the switch */
	gswip_mdio_mask(priv, GSWIP_MDIO_GLOB_ENABLE, 0, GSWIP_MDIO_GLOB);

	dsa_unregister_switch(priv->ds);

	if (priv->ds->slave_mii_bus) {
		mdiobus_unregister(priv->ds->slave_mii_bus);
		of_node_put(priv->ds->slave_mii_bus->dev.of_node);
	}

	for (i = 0; i < priv->num_gphy_fw; i++)
		gswip_gphy_fw_remove(priv, &priv->gphy_fw[i]);

	return 0;
}

static const struct gswip_hw_info gswip_xrx200 = {
	.max_ports = 7,
	.cpu_port = 6,
};

static const struct of_device_id gswip_of_match[] = {
	{ .compatible = "lantiq,xrx200-gswip", .data = &gswip_xrx200 },
	{},
};
MODULE_DEVICE_TABLE(of, gswip_of_match);

static struct platform_driver gswip_driver = {
	.probe = gswip_probe,
	.remove = gswip_remove,
	.driver = {
		.name = "gswip",
		.of_match_table = gswip_of_match,
	},
};

module_platform_driver(gswip_driver);

MODULE_FIRMWARE("lantiq/xrx300_phy11g_a21.bin");
MODULE_FIRMWARE("lantiq/xrx300_phy22f_a21.bin");
MODULE_FIRMWARE("lantiq/xrx200_phy11g_a14.bin");
MODULE_FIRMWARE("lantiq/xrx200_phy11g_a22.bin");
MODULE_FIRMWARE("lantiq/xrx200_phy22f_a14.bin");
MODULE_FIRMWARE("lantiq/xrx200_phy22f_a22.bin");
MODULE_AUTHOR("Hauke Mehrtens <hauke@hauke-m.de>");
MODULE_DESCRIPTION("Lantiq / Intel GSWIP driver");
MODULE_LICENSE("GPL v2");<|MERGE_RESOLUTION|>--- conflicted
+++ resolved
@@ -774,15 +774,10 @@
 	gswip_switch_w(priv, 0, GSWIP_SWRES);
 
 	/* disable port fetch/store dma on all ports */
-<<<<<<< HEAD
-	for (i = 0; i < priv->hw_info->max_ports; i++)
-		gswip_port_disable(ds, i);
-=======
 	for (i = 0; i < priv->hw_info->max_ports; i++) {
 		gswip_port_disable(ds, i);
 		gswip_port_vlan_filtering(ds, i, false);
 	}
->>>>>>> 0ecfebd2
 
 	/* enable Switch */
 	gswip_mdio_mask(priv, 0, GSWIP_MDIO_GLOB_ENABLE, GSWIP_MDIO_GLOB);

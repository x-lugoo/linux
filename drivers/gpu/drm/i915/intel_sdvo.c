--- conflicted
+++ resolved
@@ -1844,24 +1844,10 @@
 	struct drm_display_mode *newmode;
 
 	/*
-	 * Attempt to get the mode list from DDC.
-	 * Assume that the preferred modes are
-	 * arranged in priority order.
+	 * Fetch modes from VBT. For SDVO prefer the VBT mode since some
+	 * SDVO->LVDS transcoders can't cope with the EDID mode.
 	 */
-	intel_ddc_get_modes(connector, &intel_sdvo->ddc);
-
-<<<<<<< HEAD
-	/* Fetch modes from VBT */
 	if (dev_priv->vbt.sdvo_lvds_vbt_mode != NULL) {
-=======
-	/*
-	 * Fetch modes from VBT. For SDVO prefer the VBT mode since some
-	 * SDVO->LVDS transcoders can't cope with the EDID mode. Since
-	 * drm_mode_probed_add adds the mode at the head of the list we add it
-	 * last.
-	 */
-	if (dev_priv->sdvo_lvds_vbt_mode != NULL) {
->>>>>>> 9e895ace
 		newmode = drm_mode_duplicate(connector->dev,
 					     dev_priv->vbt.sdvo_lvds_vbt_mode);
 		if (newmode != NULL) {
@@ -1871,6 +1857,13 @@
 			drm_mode_probed_add(connector, newmode);
 		}
 	}
+
+	/*
+	 * Attempt to get the mode list from DDC.
+	 * Assume that the preferred modes are
+	 * arranged in priority order.
+	 */
+	intel_ddc_get_modes(connector, &intel_sdvo->ddc);
 
 	list_for_each_entry(newmode, &connector->probed_modes, head) {
 		if (newmode->type & DRM_MODE_TYPE_PREFERRED) {

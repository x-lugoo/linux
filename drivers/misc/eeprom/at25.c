--- conflicted
+++ resolved
@@ -420,33 +420,6 @@
 	struct at25_data	*at25 = NULL;
 	int			err;
 	int			sr;
-<<<<<<< HEAD
-	u8 id[FM25_ID_LEN];
-	u8 sernum[FM25_SN_LEN];
-	int i;
-	const struct of_device_id *match;
-	bool is_fram = 0;
-
-	match = of_match_device(of_match_ptr(at25_of_match), &spi->dev);
-	if (match && !strcmp(match->compatible, "cypress,fm25"))
-		is_fram = 1;
-
-	at25 = devm_kzalloc(&spi->dev, sizeof(struct at25_data), GFP_KERNEL);
-	if (!at25)
-		return -ENOMEM;
-
-	/* Chip description */
-	if (spi->dev.platform_data) {
-		memcpy(&at25->chip, spi->dev.platform_data, sizeof(at25->chip));
-	} else if (!is_fram) {
-		err = at25_fw_to_chip(&spi->dev, &at25->chip);
-		if (err)
-			return err;
-	}
-
-	/* Ping the chip ... the status register is pretty portable,
-	 * unlike probing manufacturer IDs.  We do expect that system
-=======
 	struct spi_eeprom *pdata;
 	bool is_fram;
 
@@ -459,7 +432,6 @@
 	/*
 	 * Ping the chip ... the status register is pretty portable,
 	 * unlike probing manufacturer IDs. We do expect that system
->>>>>>> 754e0b0e
 	 * firmware didn't write it in the past few milliseconds!
 	 */
 	sr = spi_w8r8(spi, AT25_RDSR);
@@ -468,36 +440,14 @@
 		return -ENXIO;
 	}
 
-<<<<<<< HEAD
-=======
 	at25 = devm_kzalloc(&spi->dev, sizeof(*at25), GFP_KERNEL);
 	if (!at25)
 		return -ENOMEM;
 
->>>>>>> 754e0b0e
 	mutex_init(&at25->lock);
 	at25->spi = spi;
 	spi_set_drvdata(spi, at25);
 
-<<<<<<< HEAD
-	if (is_fram) {
-		/* Get ID of chip */
-		fm25_aux_read(at25, id, FM25_RDID, FM25_ID_LEN);
-		if (id[6] != 0xc2) {
-			dev_err(&spi->dev,
-				"Error: no Cypress FRAM (id %02x)\n", id[6]);
-			return -ENODEV;
-		}
-		/* set size found in ID */
-		if (id[7] < 0x21 || id[7] > 0x26) {
-			dev_err(&spi->dev, "Error: unsupported size (id %02x)\n", id[7]);
-			return -ENODEV;
-		}
-		at25->chip.byte_len = int_pow(2, id[7] - 0x21 + 4) * 1024;
-
-		if (at25->chip.byte_len > 64 * 1024)
-			at25->chip.flags |= EE_ADDR3;
-=======
 	/* Chip description */
 	pdata = dev_get_platdata(&spi->dev);
 	if (pdata) {
@@ -505,7 +455,6 @@
 	} else {
 		if (is_fram)
 			err = at25_fram_to_chip(&spi->dev, &at25->chip);
->>>>>>> 754e0b0e
 		else
 			err = at25_fw_to_chip(&spi->dev, &at25->chip);
 		if (err)

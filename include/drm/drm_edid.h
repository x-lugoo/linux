/*
 * Copyright © 2007-2008 Intel Corporation
 *   Jesse Barnes <jesse.barnes@intel.com>
 *
 * Permission is hereby granted, free of charge, to any person obtaining a
 * copy of this software and associated documentation files (the "Software"),
 * to deal in the Software without restriction, including without limitation
 * the rights to use, copy, modify, merge, publish, distribute, sublicense,
 * and/or sell copies of the Software, and to permit persons to whom the
 * Software is furnished to do so, subject to the following conditions:
 *
 * The above copyright notice and this permission notice shall be included in
 * all copies or substantial portions of the Software.
 *
 * THE SOFTWARE IS PROVIDED "AS IS", WITHOUT WARRANTY OF ANY KIND, EXPRESS OR
 * IMPLIED, INCLUDING BUT NOT LIMITED TO THE WARRANTIES OF MERCHANTABILITY,
 * FITNESS FOR A PARTICULAR PURPOSE AND NONINFRINGEMENT.  IN NO EVENT SHALL
 * THE COPYRIGHT HOLDER(S) OR AUTHOR(S) BE LIABLE FOR ANY CLAIM, DAMAGES OR
 * OTHER LIABILITY, WHETHER IN AN ACTION OF CONTRACT, TORT OR OTHERWISE,
 * ARISING FROM, OUT OF OR IN CONNECTION WITH THE SOFTWARE OR THE USE OR
 * OTHER DEALINGS IN THE SOFTWARE.
 */
#ifndef __DRM_EDID_H__
#define __DRM_EDID_H__

#include <linux/types.h>
#include <linux/hdmi.h>
#include <drm/drm_mode.h>

struct drm_device;
struct drm_edid;
struct i2c_adapter;

#define EDID_LENGTH 128
#define DDC_ADDR 0x50
#define DDC_ADDR2 0x52 /* E-DDC 1.2 - where DisplayID can hide */

#define CEA_EXT	    0x02
#define VTB_EXT	    0x10
#define DI_EXT	    0x40
#define LS_EXT	    0x50
#define MI_EXT	    0x60
#define DISPLAYID_EXT 0x70

struct est_timings {
	u8 t1;
	u8 t2;
	u8 mfg_rsvd;
} __attribute__((packed));

/* 00=16:10, 01=4:3, 10=5:4, 11=16:9 */
#define EDID_TIMING_ASPECT_SHIFT 6
#define EDID_TIMING_ASPECT_MASK  (0x3 << EDID_TIMING_ASPECT_SHIFT)

/* need to add 60 */
#define EDID_TIMING_VFREQ_SHIFT  0
#define EDID_TIMING_VFREQ_MASK   (0x3f << EDID_TIMING_VFREQ_SHIFT)

struct std_timing {
	u8 hsize; /* need to multiply by 8 then add 248 */
	u8 vfreq_aspect;
} __attribute__((packed));

#define DRM_EDID_PT_HSYNC_POSITIVE (1 << 1)
#define DRM_EDID_PT_VSYNC_POSITIVE (1 << 2)
#define DRM_EDID_PT_SEPARATE_SYNC  (3 << 3)
#define DRM_EDID_PT_STEREO         (1 << 5)
#define DRM_EDID_PT_INTERLACED     (1 << 7)

/* If detailed data is pixel timing */
struct detailed_pixel_timing {
	u8 hactive_lo;
	u8 hblank_lo;
	u8 hactive_hblank_hi;
	u8 vactive_lo;
	u8 vblank_lo;
	u8 vactive_vblank_hi;
	u8 hsync_offset_lo;
	u8 hsync_pulse_width_lo;
	u8 vsync_offset_pulse_width_lo;
	u8 hsync_vsync_offset_pulse_width_hi;
	u8 width_mm_lo;
	u8 height_mm_lo;
	u8 width_height_mm_hi;
	u8 hborder;
	u8 vborder;
	u8 misc;
} __attribute__((packed));

/* If it's not pixel timing, it'll be one of the below */
struct detailed_data_string {
	u8 str[13];
} __attribute__((packed));

<<<<<<< HEAD
#define DRM_EDID_DEFAULT_GTF_SUPPORT_FLAG   0x00 /* 1.3 */
#define DRM_EDID_RANGE_LIMITS_ONLY_FLAG     0x01 /* 1.4 */
#define DRM_EDID_SECONDARY_GTF_SUPPORT_FLAG 0x02 /* 1.3 */
#define DRM_EDID_CVT_SUPPORT_FLAG           0x04 /* 1.4 */

#define DRM_EDID_CVT_FLAGS_STANDARD_BLANKING (1 << 3)
#define DRM_EDID_CVT_FLAGS_REDUCED_BLANKING  (1 << 4)
=======
#define DRM_EDID_RANGE_OFFSET_MIN_VFREQ (1 << 0) /* 1.4 */
#define DRM_EDID_RANGE_OFFSET_MAX_VFREQ (1 << 1) /* 1.4 */
#define DRM_EDID_RANGE_OFFSET_MIN_HFREQ (1 << 2) /* 1.4 */
#define DRM_EDID_RANGE_OFFSET_MAX_HFREQ (1 << 3) /* 1.4 */

#define DRM_EDID_DEFAULT_GTF_SUPPORT_FLAG   0x00
#define DRM_EDID_RANGE_LIMITS_ONLY_FLAG     0x01
#define DRM_EDID_SECONDARY_GTF_SUPPORT_FLAG 0x02
#define DRM_EDID_CVT_SUPPORT_FLAG           0x04
>>>>>>> 9abf2313

struct detailed_data_monitor_range {
	u8 min_vfreq;
	u8 max_vfreq;
	u8 min_hfreq_khz;
	u8 max_hfreq_khz;
	u8 pixel_clock_mhz; /* need to multiply by 10 */
	u8 flags;
	union {
		struct {
			u8 reserved;
			u8 hfreq_start_khz; /* need to multiply by 2 */
			u8 c; /* need to divide by 2 */
			__le16 m;
			u8 k;
			u8 j; /* need to divide by 2 */
		} __attribute__((packed)) gtf2;
		struct {
			u8 version;
			u8 data1; /* high 6 bits: extra clock resolution */
			u8 data2; /* plus low 2 of above: max hactive */
			u8 supported_aspects;
			u8 flags; /* preferred aspect and blanking support */
			u8 supported_scalings;
			u8 preferred_refresh;
		} __attribute__((packed)) cvt;
	} __attribute__((packed)) formula;
} __attribute__((packed));

struct detailed_data_wpindex {
	u8 white_yx_lo; /* Lower 2 bits each */
	u8 white_x_hi;
	u8 white_y_hi;
	u8 gamma; /* need to divide by 100 then add 1 */
} __attribute__((packed));

struct detailed_data_color_point {
	u8 windex1;
	u8 wpindex1[3];
	u8 windex2;
	u8 wpindex2[3];
} __attribute__((packed));

struct cvt_timing {
	u8 code[3];
} __attribute__((packed));

struct detailed_non_pixel {
	u8 pad1;
	u8 type; /* ff=serial, fe=string, fd=monitor range, fc=monitor name
		    fb=color point data, fa=standard timing data,
		    f9=undefined, f8=mfg. reserved */
	u8 pad2;
	union {
		struct detailed_data_string str;
		struct detailed_data_monitor_range range;
		struct detailed_data_wpindex color;
		struct std_timing timings[6];
		struct cvt_timing cvt[4];
	} __attribute__((packed)) data;
} __attribute__((packed));

#define EDID_DETAIL_EST_TIMINGS 0xf7
#define EDID_DETAIL_CVT_3BYTE 0xf8
#define EDID_DETAIL_COLOR_MGMT_DATA 0xf9
#define EDID_DETAIL_STD_MODES 0xfa
#define EDID_DETAIL_MONITOR_CPDATA 0xfb
#define EDID_DETAIL_MONITOR_NAME 0xfc
#define EDID_DETAIL_MONITOR_RANGE 0xfd
#define EDID_DETAIL_MONITOR_STRING 0xfe
#define EDID_DETAIL_MONITOR_SERIAL 0xff

struct detailed_timing {
	__le16 pixel_clock; /* need to multiply by 10 KHz */
	union {
		struct detailed_pixel_timing pixel_data;
		struct detailed_non_pixel other_data;
	} __attribute__((packed)) data;
} __attribute__((packed));

#define DRM_EDID_INPUT_SERRATION_VSYNC (1 << 0)
#define DRM_EDID_INPUT_SYNC_ON_GREEN   (1 << 1)
#define DRM_EDID_INPUT_COMPOSITE_SYNC  (1 << 2)
#define DRM_EDID_INPUT_SEPARATE_SYNCS  (1 << 3)
#define DRM_EDID_INPUT_BLANK_TO_BLACK  (1 << 4)
#define DRM_EDID_INPUT_VIDEO_LEVEL     (3 << 5)
#define DRM_EDID_INPUT_DIGITAL         (1 << 7)
#define DRM_EDID_DIGITAL_DEPTH_MASK    (7 << 4) /* 1.4 */
#define DRM_EDID_DIGITAL_DEPTH_UNDEF   (0 << 4) /* 1.4 */
#define DRM_EDID_DIGITAL_DEPTH_6       (1 << 4) /* 1.4 */
#define DRM_EDID_DIGITAL_DEPTH_8       (2 << 4) /* 1.4 */
#define DRM_EDID_DIGITAL_DEPTH_10      (3 << 4) /* 1.4 */
#define DRM_EDID_DIGITAL_DEPTH_12      (4 << 4) /* 1.4 */
#define DRM_EDID_DIGITAL_DEPTH_14      (5 << 4) /* 1.4 */
#define DRM_EDID_DIGITAL_DEPTH_16      (6 << 4) /* 1.4 */
#define DRM_EDID_DIGITAL_DEPTH_RSVD    (7 << 4) /* 1.4 */
#define DRM_EDID_DIGITAL_TYPE_MASK     (7 << 0) /* 1.4 */
#define DRM_EDID_DIGITAL_TYPE_UNDEF    (0 << 0) /* 1.4 */
#define DRM_EDID_DIGITAL_TYPE_DVI      (1 << 0) /* 1.4 */
#define DRM_EDID_DIGITAL_TYPE_HDMI_A   (2 << 0) /* 1.4 */
#define DRM_EDID_DIGITAL_TYPE_HDMI_B   (3 << 0) /* 1.4 */
#define DRM_EDID_DIGITAL_TYPE_MDDI     (4 << 0) /* 1.4 */
#define DRM_EDID_DIGITAL_TYPE_DP       (5 << 0) /* 1.4 */
#define DRM_EDID_DIGITAL_DFP_1_X       (1 << 0) /* 1.3 */

#define DRM_EDID_FEATURE_DEFAULT_GTF      (1 << 0) /* 1.2 */
#define DRM_EDID_FEATURE_CONTINUOUS_FREQ  (1 << 0) /* 1.4 */
#define DRM_EDID_FEATURE_PREFERRED_TIMING (1 << 1)
#define DRM_EDID_FEATURE_STANDARD_COLOR   (1 << 2)
/* If analog */
#define DRM_EDID_FEATURE_DISPLAY_TYPE     (3 << 3) /* 00=mono, 01=rgb, 10=non-rgb, 11=unknown */
/* If digital */
#define DRM_EDID_FEATURE_COLOR_MASK	  (3 << 3)
#define DRM_EDID_FEATURE_RGB		  (0 << 3)
#define DRM_EDID_FEATURE_RGB_YCRCB444	  (1 << 3)
#define DRM_EDID_FEATURE_RGB_YCRCB422	  (2 << 3)
#define DRM_EDID_FEATURE_RGB_YCRCB	  (3 << 3) /* both 4:4:4 and 4:2:2 */

#define DRM_EDID_FEATURE_PM_ACTIVE_OFF    (1 << 5)
#define DRM_EDID_FEATURE_PM_SUSPEND       (1 << 6)
#define DRM_EDID_FEATURE_PM_STANDBY       (1 << 7)

#define DRM_EDID_HDMI_DC_48               (1 << 6)
#define DRM_EDID_HDMI_DC_36               (1 << 5)
#define DRM_EDID_HDMI_DC_30               (1 << 4)
#define DRM_EDID_HDMI_DC_Y444             (1 << 3)

/* YCBCR 420 deep color modes */
#define DRM_EDID_YCBCR420_DC_48		  (1 << 2)
#define DRM_EDID_YCBCR420_DC_36		  (1 << 1)
#define DRM_EDID_YCBCR420_DC_30		  (1 << 0)
#define DRM_EDID_YCBCR420_DC_MASK (DRM_EDID_YCBCR420_DC_48 | \
				    DRM_EDID_YCBCR420_DC_36 | \
				    DRM_EDID_YCBCR420_DC_30)

/* HDMI 2.1 additional fields */
#define DRM_EDID_MAX_FRL_RATE_MASK		0xf0
#define DRM_EDID_FAPA_START_LOCATION		(1 << 0)
#define DRM_EDID_ALLM				(1 << 1)
#define DRM_EDID_FVA				(1 << 2)

/* Deep Color specific */
#define DRM_EDID_DC_30BIT_420			(1 << 0)
#define DRM_EDID_DC_36BIT_420			(1 << 1)
#define DRM_EDID_DC_48BIT_420			(1 << 2)

/* VRR specific */
#define DRM_EDID_CNMVRR				(1 << 3)
#define DRM_EDID_CINEMA_VRR			(1 << 4)
#define DRM_EDID_MDELTA				(1 << 5)
#define DRM_EDID_VRR_MAX_UPPER_MASK		0xc0
#define DRM_EDID_VRR_MAX_LOWER_MASK		0xff
#define DRM_EDID_VRR_MIN_MASK			0x3f

/* DSC specific */
#define DRM_EDID_DSC_10BPC			(1 << 0)
#define DRM_EDID_DSC_12BPC			(1 << 1)
#define DRM_EDID_DSC_16BPC			(1 << 2)
#define DRM_EDID_DSC_ALL_BPP			(1 << 3)
#define DRM_EDID_DSC_NATIVE_420			(1 << 6)
#define DRM_EDID_DSC_1P2			(1 << 7)
#define DRM_EDID_DSC_MAX_FRL_RATE_MASK		0xf0
#define DRM_EDID_DSC_MAX_SLICES			0xf
#define DRM_EDID_DSC_TOTAL_CHUNK_KBYTES		0x3f

/* ELD Header Block */
#define DRM_ELD_HEADER_BLOCK_SIZE	4

#define DRM_ELD_VER			0
# define DRM_ELD_VER_SHIFT		3
# define DRM_ELD_VER_MASK		(0x1f << 3)
# define DRM_ELD_VER_CEA861D		(2 << 3) /* supports 861D or below */
# define DRM_ELD_VER_CANNED		(0x1f << 3)

#define DRM_ELD_BASELINE_ELD_LEN	2	/* in dwords! */

/* ELD Baseline Block for ELD_Ver == 2 */
#define DRM_ELD_CEA_EDID_VER_MNL	4
# define DRM_ELD_CEA_EDID_VER_SHIFT	5
# define DRM_ELD_CEA_EDID_VER_MASK	(7 << 5)
# define DRM_ELD_CEA_EDID_VER_NONE	(0 << 5)
# define DRM_ELD_CEA_EDID_VER_CEA861	(1 << 5)
# define DRM_ELD_CEA_EDID_VER_CEA861A	(2 << 5)
# define DRM_ELD_CEA_EDID_VER_CEA861BCD	(3 << 5)
# define DRM_ELD_MNL_SHIFT		0
# define DRM_ELD_MNL_MASK		(0x1f << 0)

#define DRM_ELD_SAD_COUNT_CONN_TYPE	5
# define DRM_ELD_SAD_COUNT_SHIFT	4
# define DRM_ELD_SAD_COUNT_MASK		(0xf << 4)
# define DRM_ELD_CONN_TYPE_SHIFT	2
# define DRM_ELD_CONN_TYPE_MASK		(3 << 2)
# define DRM_ELD_CONN_TYPE_HDMI		(0 << 2)
# define DRM_ELD_CONN_TYPE_DP		(1 << 2)
# define DRM_ELD_SUPPORTS_AI		(1 << 1)
# define DRM_ELD_SUPPORTS_HDCP		(1 << 0)

#define DRM_ELD_AUD_SYNCH_DELAY		6	/* in units of 2 ms */
# define DRM_ELD_AUD_SYNCH_DELAY_MAX	0xfa	/* 500 ms */

#define DRM_ELD_SPEAKER			7
# define DRM_ELD_SPEAKER_MASK		0x7f
# define DRM_ELD_SPEAKER_RLRC		(1 << 6)
# define DRM_ELD_SPEAKER_FLRC		(1 << 5)
# define DRM_ELD_SPEAKER_RC		(1 << 4)
# define DRM_ELD_SPEAKER_RLR		(1 << 3)
# define DRM_ELD_SPEAKER_FC		(1 << 2)
# define DRM_ELD_SPEAKER_LFE		(1 << 1)
# define DRM_ELD_SPEAKER_FLR		(1 << 0)

#define DRM_ELD_PORT_ID			8	/* offsets 8..15 inclusive */
# define DRM_ELD_PORT_ID_LEN		8

#define DRM_ELD_MANUFACTURER_NAME0	16
#define DRM_ELD_MANUFACTURER_NAME1	17

#define DRM_ELD_PRODUCT_CODE0		18
#define DRM_ELD_PRODUCT_CODE1		19

#define DRM_ELD_MONITOR_NAME_STRING	20	/* offsets 20..(20+mnl-1) inclusive */

#define DRM_ELD_CEA_SAD(mnl, sad)	(20 + (mnl) + 3 * (sad))

struct edid {
	u8 header[8];
	/* Vendor & product info */
	u8 mfg_id[2];
	u8 prod_code[2];
	u32 serial; /* FIXME: byte order */
	u8 mfg_week;
	u8 mfg_year;
	/* EDID version */
	u8 version;
	u8 revision;
	/* Display info: */
	u8 input;
	u8 width_cm;
	u8 height_cm;
	u8 gamma;
	u8 features;
	/* Color characteristics */
	u8 red_green_lo;
	u8 blue_white_lo;
	u8 red_x;
	u8 red_y;
	u8 green_x;
	u8 green_y;
	u8 blue_x;
	u8 blue_y;
	u8 white_x;
	u8 white_y;
	/* Est. timings and mfg rsvd timings*/
	struct est_timings established_timings;
	/* Standard timings 1-8*/
	struct std_timing standard_timings[8];
	/* Detailing timings 1-4 */
	struct detailed_timing detailed_timings[4];
	/* Number of 128 byte ext. blocks */
	u8 extensions;
	/* Checksum */
	u8 checksum;
} __attribute__((packed));

#define EDID_PRODUCT_ID(e) ((e)->prod_code[0] | ((e)->prod_code[1] << 8))

/* Short Audio Descriptor */
struct cea_sad {
	u8 format;
	u8 channels; /* max number of channels - 1 */
	u8 freq;
	u8 byte2; /* meaning depends on format */
};

struct drm_encoder;
struct drm_connector;
struct drm_connector_state;
struct drm_display_mode;

int drm_edid_to_sad(const struct edid *edid, struct cea_sad **sads);
int drm_edid_to_speaker_allocation(const struct edid *edid, u8 **sadb);
int drm_av_sync_delay(struct drm_connector *connector,
		      const struct drm_display_mode *mode);

#ifdef CONFIG_DRM_LOAD_EDID_FIRMWARE
struct edid *drm_load_edid_firmware(struct drm_connector *connector);
int __drm_set_edid_firmware_path(const char *path);
int __drm_get_edid_firmware_path(char *buf, size_t bufsize);
#else
static inline struct edid *
drm_load_edid_firmware(struct drm_connector *connector)
{
	return ERR_PTR(-ENOENT);
}
#endif

bool drm_edid_are_equal(const struct edid *edid1, const struct edid *edid2);

int
drm_hdmi_avi_infoframe_from_display_mode(struct hdmi_avi_infoframe *frame,
					 const struct drm_connector *connector,
					 const struct drm_display_mode *mode);
int
drm_hdmi_vendor_infoframe_from_display_mode(struct hdmi_vendor_infoframe *frame,
					    const struct drm_connector *connector,
					    const struct drm_display_mode *mode);

void
drm_hdmi_avi_infoframe_quant_range(struct hdmi_avi_infoframe *frame,
				   const struct drm_connector *connector,
				   const struct drm_display_mode *mode,
				   enum hdmi_quantization_range rgb_quant_range);

/**
 * drm_eld_mnl - Get ELD monitor name length in bytes.
 * @eld: pointer to an eld memory structure with mnl set
 */
static inline int drm_eld_mnl(const uint8_t *eld)
{
	return (eld[DRM_ELD_CEA_EDID_VER_MNL] & DRM_ELD_MNL_MASK) >> DRM_ELD_MNL_SHIFT;
}

/**
 * drm_eld_sad - Get ELD SAD structures.
 * @eld: pointer to an eld memory structure with sad_count set
 */
static inline const uint8_t *drm_eld_sad(const uint8_t *eld)
{
	unsigned int ver, mnl;

	ver = (eld[DRM_ELD_VER] & DRM_ELD_VER_MASK) >> DRM_ELD_VER_SHIFT;
	if (ver != 2 && ver != 31)
		return NULL;

	mnl = drm_eld_mnl(eld);
	if (mnl > 16)
		return NULL;

	return eld + DRM_ELD_CEA_SAD(mnl, 0);
}

/**
 * drm_eld_sad_count - Get ELD SAD count.
 * @eld: pointer to an eld memory structure with sad_count set
 */
static inline int drm_eld_sad_count(const uint8_t *eld)
{
	return (eld[DRM_ELD_SAD_COUNT_CONN_TYPE] & DRM_ELD_SAD_COUNT_MASK) >>
		DRM_ELD_SAD_COUNT_SHIFT;
}

/**
 * drm_eld_calc_baseline_block_size - Calculate baseline block size in bytes
 * @eld: pointer to an eld memory structure with mnl and sad_count set
 *
 * This is a helper for determining the payload size of the baseline block, in
 * bytes, for e.g. setting the Baseline_ELD_Len field in the ELD header block.
 */
static inline int drm_eld_calc_baseline_block_size(const uint8_t *eld)
{
	return DRM_ELD_MONITOR_NAME_STRING - DRM_ELD_HEADER_BLOCK_SIZE +
		drm_eld_mnl(eld) + drm_eld_sad_count(eld) * 3;
}

/**
 * drm_eld_size - Get ELD size in bytes
 * @eld: pointer to a complete eld memory structure
 *
 * The returned value does not include the vendor block. It's vendor specific,
 * and comprises of the remaining bytes in the ELD memory buffer after
 * drm_eld_size() bytes of header and baseline block.
 *
 * The returned value is guaranteed to be a multiple of 4.
 */
static inline int drm_eld_size(const uint8_t *eld)
{
	return DRM_ELD_HEADER_BLOCK_SIZE + eld[DRM_ELD_BASELINE_ELD_LEN] * 4;
}

/**
 * drm_eld_get_spk_alloc - Get speaker allocation
 * @eld: pointer to an ELD memory structure
 *
 * The returned value is the speakers mask. User has to use %DRM_ELD_SPEAKER
 * field definitions to identify speakers.
 */
static inline u8 drm_eld_get_spk_alloc(const uint8_t *eld)
{
	return eld[DRM_ELD_SPEAKER] & DRM_ELD_SPEAKER_MASK;
}

/**
 * drm_eld_get_conn_type - Get device type hdmi/dp connected
 * @eld: pointer to an ELD memory structure
 *
 * The caller need to use %DRM_ELD_CONN_TYPE_HDMI or %DRM_ELD_CONN_TYPE_DP to
 * identify the display type connected.
 */
static inline u8 drm_eld_get_conn_type(const uint8_t *eld)
{
	return eld[DRM_ELD_SAD_COUNT_CONN_TYPE] & DRM_ELD_CONN_TYPE_MASK;
}

/**
 * drm_edid_decode_mfg_id - Decode the manufacturer ID
 * @mfg_id: The manufacturer ID
 * @vend: A 4-byte buffer to store the 3-letter vendor string plus a '\0'
 *	  termination
 */
static inline const char *drm_edid_decode_mfg_id(u16 mfg_id, char vend[4])
{
	vend[0] = '@' + ((mfg_id >> 10) & 0x1f);
	vend[1] = '@' + ((mfg_id >> 5) & 0x1f);
	vend[2] = '@' + ((mfg_id >> 0) & 0x1f);
	vend[3] = '\0';

	return vend;
}

/**
 * drm_edid_encode_panel_id - Encode an ID for matching against drm_edid_get_panel_id()
 * @vend_chr_0: First character of the vendor string.
 * @vend_chr_1: Second character of the vendor string.
 * @vend_chr_2: Third character of the vendor string.
 * @product_id: The 16-bit product ID.
 *
 * This is a macro so that it can be calculated at compile time and used
 * as an initializer.
 *
 * For instance:
 *   drm_edid_encode_panel_id('B', 'O', 'E', 0x2d08) => 0x09e52d08
 *
 * Return: a 32-bit ID per panel.
 */
#define drm_edid_encode_panel_id(vend_chr_0, vend_chr_1, vend_chr_2, product_id) \
	((((u32)(vend_chr_0) - '@') & 0x1f) << 26 | \
	 (((u32)(vend_chr_1) - '@') & 0x1f) << 21 | \
	 (((u32)(vend_chr_2) - '@') & 0x1f) << 16 | \
	 ((product_id) & 0xffff))

/**
 * drm_edid_decode_panel_id - Decode a panel ID from drm_edid_encode_panel_id()
 * @panel_id: The panel ID to decode.
 * @vend: A 4-byte buffer to store the 3-letter vendor string plus a '\0'
 *	  termination
 * @product_id: The product ID will be returned here.
 *
 * For instance, after:
 *   drm_edid_decode_panel_id(0x09e52d08, vend, &product_id)
 * These will be true:
 *   vend[0] = 'B'
 *   vend[1] = 'O'
 *   vend[2] = 'E'
 *   vend[3] = '\0'
 *   product_id = 0x2d08
 */
static inline void drm_edid_decode_panel_id(u32 panel_id, char vend[4], u16 *product_id)
{
	*product_id = (u16)(panel_id & 0xffff);
	drm_edid_decode_mfg_id(panel_id >> 16, vend);
}

bool drm_probe_ddc(struct i2c_adapter *adapter);
struct edid *drm_do_get_edid(struct drm_connector *connector,
	int (*get_edid_block)(void *data, u8 *buf, unsigned int block,
			      size_t len),
	void *data);
struct edid *drm_get_edid(struct drm_connector *connector,
			  struct i2c_adapter *adapter);
u32 drm_edid_get_panel_id(struct i2c_adapter *adapter);
struct edid *drm_get_edid_switcheroo(struct drm_connector *connector,
				     struct i2c_adapter *adapter);
struct edid *drm_edid_duplicate(const struct edid *edid);
int drm_add_edid_modes(struct drm_connector *connector, struct edid *edid);
int drm_add_override_edid_modes(struct drm_connector *connector);

u8 drm_match_cea_mode(const struct drm_display_mode *to_match);
bool drm_detect_hdmi_monitor(const struct edid *edid);
bool drm_detect_monitor_audio(const struct edid *edid);
enum hdmi_quantization_range
drm_default_rgb_quant_range(const struct drm_display_mode *mode);
int drm_add_modes_noedid(struct drm_connector *connector,
			 int hdisplay, int vdisplay);
void drm_set_preferred_mode(struct drm_connector *connector,
			    int hpref, int vpref);

int drm_edid_header_is_valid(const void *edid);
bool drm_edid_block_valid(u8 *raw_edid, int block, bool print_bad_edid,
			  bool *edid_corrupt);
bool drm_edid_is_valid(struct edid *edid);
void drm_edid_get_monitor_name(const struct edid *edid, char *name,
			       int buflen);
struct drm_display_mode *drm_mode_find_dmt(struct drm_device *dev,
					   int hsize, int vsize, int fresh,
					   bool rb);
struct drm_display_mode *
drm_display_mode_from_cea_vic(struct drm_device *dev,
			      u8 video_code);

/* Interface based on struct drm_edid */
const struct drm_edid *drm_edid_alloc(const void *edid, size_t size);
const struct drm_edid *drm_edid_dup(const struct drm_edid *drm_edid);
void drm_edid_free(const struct drm_edid *drm_edid);
const struct edid *drm_edid_raw(const struct drm_edid *drm_edid);
const struct drm_edid *drm_edid_read(struct drm_connector *connector);
const struct drm_edid *drm_edid_read_ddc(struct drm_connector *connector,
					 struct i2c_adapter *adapter);
const struct drm_edid *drm_edid_read_custom(struct drm_connector *connector,
					    int (*read_block)(void *context, u8 *buf, unsigned int block, size_t len),
					    void *context);
int drm_edid_connector_update(struct drm_connector *connector,
			      const struct drm_edid *edid);
const u8 *drm_find_edid_extension(const struct drm_edid *drm_edid,
				  int ext_id, int *ext_index);

#endif /* __DRM_EDID_H__ */<|MERGE_RESOLUTION|>--- conflicted
+++ resolved
@@ -92,7 +92,11 @@
 	u8 str[13];
 } __attribute__((packed));
 
-<<<<<<< HEAD
+#define DRM_EDID_RANGE_OFFSET_MIN_VFREQ (1 << 0) /* 1.4 */
+#define DRM_EDID_RANGE_OFFSET_MAX_VFREQ (1 << 1) /* 1.4 */
+#define DRM_EDID_RANGE_OFFSET_MIN_HFREQ (1 << 2) /* 1.4 */
+#define DRM_EDID_RANGE_OFFSET_MAX_HFREQ (1 << 3) /* 1.4 */
+
 #define DRM_EDID_DEFAULT_GTF_SUPPORT_FLAG   0x00 /* 1.3 */
 #define DRM_EDID_RANGE_LIMITS_ONLY_FLAG     0x01 /* 1.4 */
 #define DRM_EDID_SECONDARY_GTF_SUPPORT_FLAG 0x02 /* 1.3 */
@@ -100,17 +104,6 @@
 
 #define DRM_EDID_CVT_FLAGS_STANDARD_BLANKING (1 << 3)
 #define DRM_EDID_CVT_FLAGS_REDUCED_BLANKING  (1 << 4)
-=======
-#define DRM_EDID_RANGE_OFFSET_MIN_VFREQ (1 << 0) /* 1.4 */
-#define DRM_EDID_RANGE_OFFSET_MAX_VFREQ (1 << 1) /* 1.4 */
-#define DRM_EDID_RANGE_OFFSET_MIN_HFREQ (1 << 2) /* 1.4 */
-#define DRM_EDID_RANGE_OFFSET_MAX_HFREQ (1 << 3) /* 1.4 */
-
-#define DRM_EDID_DEFAULT_GTF_SUPPORT_FLAG   0x00
-#define DRM_EDID_RANGE_LIMITS_ONLY_FLAG     0x01
-#define DRM_EDID_SECONDARY_GTF_SUPPORT_FLAG 0x02
-#define DRM_EDID_CVT_SUPPORT_FLAG           0x04
->>>>>>> 9abf2313
 
 struct detailed_data_monitor_range {
 	u8 min_vfreq;

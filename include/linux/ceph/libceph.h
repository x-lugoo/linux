/* SPDX-License-Identifier: GPL-2.0 */
#ifndef _FS_CEPH_LIBCEPH_H
#define _FS_CEPH_LIBCEPH_H

#include <linux/ceph/ceph_debug.h>

#include <asm/unaligned.h>
#include <linux/backing-dev.h>
#include <linux/completion.h>
#include <linux/exportfs.h>
#include <linux/bug.h>
#include <linux/fs.h>
#include <linux/mempool.h>
#include <linux/pagemap.h>
#include <linux/wait.h>
#include <linux/writeback.h>
#include <linux/slab.h>
#include <linux/refcount.h>

#include <linux/ceph/types.h>
#include <linux/ceph/messenger.h>
#include <linux/ceph/msgpool.h>
#include <linux/ceph/mon_client.h>
#include <linux/ceph/osd_client.h>
#include <linux/ceph/ceph_fs.h>
#include <linux/ceph/string_table.h>

/*
 * mount options
 */
#define CEPH_OPT_FSID             (1<<0)
#define CEPH_OPT_NOSHARE          (1<<1) /* don't share client with other sbs */
#define CEPH_OPT_MYIP             (1<<2) /* specified my ip */
#define CEPH_OPT_NOCRC            (1<<3) /* no data crc on writes (msgr1) */
#define CEPH_OPT_TCP_NODELAY      (1<<4) /* TCP_NODELAY on TCP sockets */
#define CEPH_OPT_NOMSGSIGN        (1<<5) /* don't sign msgs (msgr1) */
#define CEPH_OPT_ABORT_ON_FULL    (1<<6) /* abort w/ ENOSPC when full */

#define CEPH_OPT_DEFAULT   (CEPH_OPT_TCP_NODELAY)

#define ceph_set_opt(client, opt) \
	(client)->options->flags |= CEPH_OPT_##opt;
#define ceph_test_opt(client, opt) \
	(!!((client)->options->flags & CEPH_OPT_##opt))

struct ceph_options {
	int flags;
	struct ceph_fsid fsid;
	struct ceph_entity_addr my_addr;
	unsigned long mount_timeout;		/* jiffies */
	unsigned long osd_idle_ttl;		/* jiffies */
	unsigned long osd_keepalive_timeout;	/* jiffies */
	unsigned long osd_request_timeout;	/* jiffies */
	u32 read_from_replica;  /* CEPH_OSD_FLAG_BALANCE/LOCALIZE_READS */
	int con_modes[2];  /* CEPH_CON_MODE_* */

	/*
	 * any type that can't be simply compared or doesn't need
	 * to be compared should go beyond this point,
	 * ceph_compare_options() should be updated accordingly
	 */

	struct ceph_entity_addr *mon_addr; /* should be the first
					      pointer type of args */
	int num_mon;
	char *name;
	struct ceph_crypto_key *key;
	struct rb_root crush_locs;
};

/*
 * defaults
 */
#define CEPH_MOUNT_TIMEOUT_DEFAULT	msecs_to_jiffies(60 * 1000)
#define CEPH_OSD_KEEPALIVE_DEFAULT	msecs_to_jiffies(5 * 1000)
#define CEPH_OSD_IDLE_TTL_DEFAULT	msecs_to_jiffies(60 * 1000)
#define CEPH_OSD_REQUEST_TIMEOUT_DEFAULT 0  /* no timeout */
#define CEPH_READ_FROM_REPLICA_DEFAULT	0  /* read from primary */

#define CEPH_MONC_HUNT_INTERVAL		msecs_to_jiffies(3 * 1000)
#define CEPH_MONC_PING_INTERVAL		msecs_to_jiffies(10 * 1000)
#define CEPH_MONC_PING_TIMEOUT		msecs_to_jiffies(30 * 1000)
#define CEPH_MONC_HUNT_BACKOFF		2
#define CEPH_MONC_HUNT_MAX_MULT		10

#define CEPH_MSG_MAX_CONTROL_LEN (16*1024*1024)
#define CEPH_MSG_MAX_FRONT_LEN	(16*1024*1024)
#define CEPH_MSG_MAX_MIDDLE_LEN	(16*1024*1024)

/*
 * The largest possible rbd data object is 32M.
 * The largest possible rbd object map object is 64M.
 *
 * There is no limit on the size of cephfs objects, but it has to obey
 * rsize and wsize mount options anyway.
 */
#define CEPH_MSG_MAX_DATA_LEN	(64*1024*1024)

#define CEPH_AUTH_NAME_DEFAULT   "guest"

/* mount state */
enum {
	CEPH_MOUNT_MOUNTING,
	CEPH_MOUNT_MOUNTED,
	CEPH_MOUNT_UNMOUNTING,
	CEPH_MOUNT_UNMOUNTED,
	CEPH_MOUNT_SHUTDOWN,
	CEPH_MOUNT_RECOVER,
};

static inline unsigned long ceph_timeout_jiffies(unsigned long timeout)
{
	return timeout ?: MAX_SCHEDULE_TIMEOUT;
}

struct ceph_mds_client;

/*
 * per client state
 *
 * possibly shared by multiple mount points, if they are
 * mounting the same ceph filesystem/cluster.
 */
struct ceph_client {
	struct ceph_fsid fsid;
	bool have_fsid;

	void *private;

	struct ceph_options *options;

	struct mutex mount_mutex;      /* serialize mount attempts */
	wait_queue_head_t auth_wq;
	int auth_err;

	int (*extra_mon_dispatch)(struct ceph_client *, struct ceph_msg *);

	u64 supported_features;
	u64 required_features;

	struct ceph_messenger msgr;   /* messenger instance */
	struct ceph_mon_client monc;
	struct ceph_osd_client osdc;

#ifdef CONFIG_DEBUG_FS
	struct dentry *debugfs_dir;
	struct dentry *debugfs_monmap;
	struct dentry *debugfs_osdmap;
	struct dentry *debugfs_options;
#endif
};

#define from_msgr(ms)	container_of(ms, struct ceph_client, msgr)

static inline bool ceph_msgr2(struct ceph_client *client)
{
	return client->options->con_modes[0] != CEPH_CON_MODE_UNKNOWN;
}

/*
 * snapshots
 */

/*
 * A "snap context" is the set of existing snapshots when we
 * write data.  It is used by the OSD to guide its COW behavior.
 *
 * The ceph_snap_context is refcounted, and attached to each dirty
 * page, indicating which context the dirty data belonged when it was
 * dirtied.
 */
struct ceph_snap_context {
	refcount_t nref;
	u64 seq;
	u32 num_snaps;
	u64 snaps[];
};

extern struct ceph_snap_context *ceph_create_snap_context(u32 snap_count,
					gfp_t gfp_flags);
extern struct ceph_snap_context *ceph_get_snap_context(
					struct ceph_snap_context *sc);
extern void ceph_put_snap_context(struct ceph_snap_context *sc);

/*
 * calculate the number of pages a given length and offset map onto,
 * if we align the data.
 */
static inline int calc_pages_for(u64 off, u64 len)
{
	return ((off+len+PAGE_SIZE-1) >> PAGE_SHIFT) -
		(off >> PAGE_SHIFT);
}

#define RB_BYVAL(a)      (a)
#define RB_BYPTR(a)      (&(a))
#define RB_CMP3WAY(a, b) ((a) < (b) ? -1 : (a) > (b))

#define DEFINE_RB_INSDEL_FUNCS2(name, type, keyfld, cmpexp, keyexp, nodefld) \
static bool __insert_##name(struct rb_root *root, type *t)		\
{									\
	struct rb_node **n = &root->rb_node;				\
	struct rb_node *parent = NULL;					\
									\
	BUG_ON(!RB_EMPTY_NODE(&t->nodefld));				\
									\
	while (*n) {							\
		type *cur = rb_entry(*n, type, nodefld);		\
		int cmp;						\
									\
		parent = *n;						\
		cmp = cmpexp(keyexp(t->keyfld), keyexp(cur->keyfld));	\
		if (cmp < 0)						\
			n = &(*n)->rb_left;				\
		else if (cmp > 0)					\
			n = &(*n)->rb_right;				\
		else							\
			return false;					\
	}								\
									\
	rb_link_node(&t->nodefld, parent, n);				\
	rb_insert_color(&t->nodefld, root);				\
	return true;							\
}									\
static void __maybe_unused insert_##name(struct rb_root *root, type *t)	\
{									\
	if (!__insert_##name(root, t))					\
		BUG();							\
}									\
static void erase_##name(struct rb_root *root, type *t)			\
{									\
	BUG_ON(RB_EMPTY_NODE(&t->nodefld));				\
	rb_erase(&t->nodefld, root);					\
	RB_CLEAR_NODE(&t->nodefld);					\
}

/*
 * @lookup_param_type is a parameter and not constructed from (@type,
 * @keyfld) with typeof() because adding const is too unwieldy.
 */
#define DEFINE_RB_LOOKUP_FUNC2(name, type, keyfld, cmpexp, keyexp,	\
			       lookup_param_type, nodefld)		\
static type *lookup_##name(struct rb_root *root, lookup_param_type key)	\
{									\
	struct rb_node *n = root->rb_node;				\
									\
	while (n) {							\
		type *cur = rb_entry(n, type, nodefld);			\
		int cmp;						\
									\
		cmp = cmpexp(key, keyexp(cur->keyfld));			\
		if (cmp < 0)						\
			n = n->rb_left;					\
		else if (cmp > 0)					\
			n = n->rb_right;				\
		else							\
			return cur;					\
	}								\
									\
	return NULL;							\
}

#define DEFINE_RB_FUNCS2(name, type, keyfld, cmpexp, keyexp,		\
			 lookup_param_type, nodefld)			\
DEFINE_RB_INSDEL_FUNCS2(name, type, keyfld, cmpexp, keyexp, nodefld)	\
DEFINE_RB_LOOKUP_FUNC2(name, type, keyfld, cmpexp, keyexp,		\
		       lookup_param_type, nodefld)

/*
 * Shorthands for integer keys.
 */
#define DEFINE_RB_INSDEL_FUNCS(name, type, keyfld, nodefld)		\
DEFINE_RB_INSDEL_FUNCS2(name, type, keyfld, RB_CMP3WAY, RB_BYVAL, nodefld)

#define DEFINE_RB_LOOKUP_FUNC(name, type, keyfld, nodefld)		\
extern type __lookup_##name##_key;					\
DEFINE_RB_LOOKUP_FUNC2(name, type, keyfld, RB_CMP3WAY, RB_BYVAL,	\
		       typeof(__lookup_##name##_key.keyfld), nodefld)

#define DEFINE_RB_FUNCS(name, type, keyfld, nodefld)			\
DEFINE_RB_INSDEL_FUNCS(name, type, keyfld, nodefld)			\
DEFINE_RB_LOOKUP_FUNC(name, type, keyfld, nodefld)

extern struct kmem_cache *ceph_inode_cachep;
extern struct kmem_cache *ceph_cap_cachep;
extern struct kmem_cache *ceph_cap_flush_cachep;
extern struct kmem_cache *ceph_dentry_cachep;
extern struct kmem_cache *ceph_file_cachep;
extern struct kmem_cache *ceph_dir_file_cachep;
extern struct kmem_cache *ceph_mds_request_cachep;
extern mempool_t *ceph_wb_pagevec_pool;

/* ceph_common.c */
extern bool libceph_compatible(void *data);

extern const char *ceph_msg_type_name(int type);
extern int ceph_check_fsid(struct ceph_client *client, struct ceph_fsid *fsid);
<<<<<<< HEAD
=======
extern void *ceph_kvmalloc(size_t size, gfp_t flags);
extern int ceph_parse_fsid(const char *str, struct ceph_fsid *fsid);
>>>>>>> a0b3a15e

struct fs_parameter;
struct fc_log;
struct ceph_options *ceph_alloc_options(void);
int ceph_parse_mon_ips(const char *buf, size_t len, struct ceph_options *opt,
		       struct fc_log *l, char delim);
int ceph_parse_param(struct fs_parameter *param, struct ceph_options *opt,
		     struct fc_log *l);
int ceph_print_client_options(struct seq_file *m, struct ceph_client *client,
			      bool show_all);
extern void ceph_destroy_options(struct ceph_options *opt);
extern int ceph_compare_options(struct ceph_options *new_opt,
				struct ceph_client *client);
struct ceph_client *ceph_create_client(struct ceph_options *opt, void *private);
struct ceph_entity_addr *ceph_client_addr(struct ceph_client *client);
u64 ceph_client_gid(struct ceph_client *client);
extern void ceph_destroy_client(struct ceph_client *client);
extern void ceph_reset_client_addr(struct ceph_client *client);
extern int __ceph_open_session(struct ceph_client *client,
			       unsigned long started);
extern int ceph_open_session(struct ceph_client *client);
int ceph_wait_for_latest_osdmap(struct ceph_client *client,
				unsigned long timeout);

/* pagevec.c */
extern void ceph_release_page_vector(struct page **pages, int num_pages);
extern void ceph_put_page_vector(struct page **pages, int num_pages,
				 bool dirty);
extern struct page **ceph_alloc_page_vector(int num_pages, gfp_t flags);
extern int ceph_copy_user_to_page_vector(struct page **pages,
					 const void __user *data,
					 loff_t off, size_t len);
extern void ceph_copy_to_page_vector(struct page **pages,
				    const void *data,
				    loff_t off, size_t len);
extern void ceph_copy_from_page_vector(struct page **pages,
				    void *data,
				    loff_t off, size_t len);
extern void ceph_zero_page_vector_range(int off, int len, struct page **pages);


#endif /* _FS_CEPH_SUPER_H */<|MERGE_RESOLUTION|>--- conflicted
+++ resolved
@@ -295,11 +295,7 @@
 
 extern const char *ceph_msg_type_name(int type);
 extern int ceph_check_fsid(struct ceph_client *client, struct ceph_fsid *fsid);
-<<<<<<< HEAD
-=======
-extern void *ceph_kvmalloc(size_t size, gfp_t flags);
 extern int ceph_parse_fsid(const char *str, struct ceph_fsid *fsid);
->>>>>>> a0b3a15e
 
 struct fs_parameter;
 struct fc_log;

/*
 * FP/SIMD context switching and fault handling
 *
 * Copyright (C) 2012 ARM Ltd.
 * Author: Catalin Marinas <catalin.marinas@arm.com>
 *
 * This program is free software; you can redistribute it and/or modify
 * it under the terms of the GNU General Public License version 2 as
 * published by the Free Software Foundation.
 *
 * This program is distributed in the hope that it will be useful,
 * but WITHOUT ANY WARRANTY; without even the implied warranty of
 * MERCHANTABILITY or FITNESS FOR A PARTICULAR PURPOSE.  See the
 * GNU General Public License for more details.
 *
 * You should have received a copy of the GNU General Public License
 * along with this program.  If not, see <http://www.gnu.org/licenses/>.
 */

#include <linux/bitmap.h>
#include <linux/bottom_half.h>
#include <linux/bug.h>
#include <linux/cache.h>
#include <linux/compat.h>
#include <linux/cpu.h>
#include <linux/cpu_pm.h>
#include <linux/kernel.h>
#include <linux/linkage.h>
#include <linux/irqflags.h>
#include <linux/init.h>
#include <linux/percpu.h>
#include <linux/prctl.h>
#include <linux/preempt.h>
#include <linux/prctl.h>
#include <linux/ptrace.h>
#include <linux/sched/signal.h>
#include <linux/sched/task_stack.h>
#include <linux/signal.h>
#include <linux/slab.h>
#include <linux/sysctl.h>

#include <asm/fpsimd.h>
#include <asm/cputype.h>
#include <asm/simd.h>
#include <asm/sigcontext.h>
#include <asm/sysreg.h>
#include <asm/traps.h>

#define FPEXC_IOF	(1 << 0)
#define FPEXC_DZF	(1 << 1)
#define FPEXC_OFF	(1 << 2)
#define FPEXC_UFF	(1 << 3)
#define FPEXC_IXF	(1 << 4)
#define FPEXC_IDF	(1 << 7)

/*
 * (Note: in this discussion, statements about FPSIMD apply equally to SVE.)
 *
 * In order to reduce the number of times the FPSIMD state is needlessly saved
 * and restored, we need to keep track of two things:
 * (a) for each task, we need to remember which CPU was the last one to have
 *     the task's FPSIMD state loaded into its FPSIMD registers;
 * (b) for each CPU, we need to remember which task's userland FPSIMD state has
 *     been loaded into its FPSIMD registers most recently, or whether it has
 *     been used to perform kernel mode NEON in the meantime.
 *
 * For (a), we add a 'cpu' field to struct fpsimd_state, which gets updated to
 * the id of the current CPU every time the state is loaded onto a CPU. For (b),
 * we add the per-cpu variable 'fpsimd_last_state' (below), which contains the
 * address of the userland FPSIMD state of the task that was loaded onto the CPU
 * the most recently, or NULL if kernel mode NEON has been performed after that.
 *
 * With this in place, we no longer have to restore the next FPSIMD state right
 * when switching between tasks. Instead, we can defer this check to userland
 * resume, at which time we verify whether the CPU's fpsimd_last_state and the
 * task's fpsimd_state.cpu are still mutually in sync. If this is the case, we
 * can omit the FPSIMD restore.
 *
 * As an optimization, we use the thread_info flag TIF_FOREIGN_FPSTATE to
 * indicate whether or not the userland FPSIMD state of the current task is
 * present in the registers. The flag is set unless the FPSIMD registers of this
 * CPU currently contain the most recent userland FPSIMD state of the current
 * task.
 *
 * In order to allow softirq handlers to use FPSIMD, kernel_neon_begin() may
 * save the task's FPSIMD context back to task_struct from softirq context.
 * To prevent this from racing with the manipulation of the task's FPSIMD state
 * from task context and thereby corrupting the state, it is necessary to
 * protect any manipulation of a task's fpsimd_state or TIF_FOREIGN_FPSTATE
 * flag with local_bh_disable() unless softirqs are already masked.
 *
 * For a certain task, the sequence may look something like this:
 * - the task gets scheduled in; if both the task's fpsimd_state.cpu field
 *   contains the id of the current CPU, and the CPU's fpsimd_last_state per-cpu
 *   variable points to the task's fpsimd_state, the TIF_FOREIGN_FPSTATE flag is
 *   cleared, otherwise it is set;
 *
 * - the task returns to userland; if TIF_FOREIGN_FPSTATE is set, the task's
 *   userland FPSIMD state is copied from memory to the registers, the task's
 *   fpsimd_state.cpu field is set to the id of the current CPU, the current
 *   CPU's fpsimd_last_state pointer is set to this task's fpsimd_state and the
 *   TIF_FOREIGN_FPSTATE flag is cleared;
 *
 * - the task executes an ordinary syscall; upon return to userland, the
 *   TIF_FOREIGN_FPSTATE flag will still be cleared, so no FPSIMD state is
 *   restored;
 *
 * - the task executes a syscall which executes some NEON instructions; this is
 *   preceded by a call to kernel_neon_begin(), which copies the task's FPSIMD
 *   register contents to memory, clears the fpsimd_last_state per-cpu variable
 *   and sets the TIF_FOREIGN_FPSTATE flag;
 *
 * - the task gets preempted after kernel_neon_end() is called; as we have not
 *   returned from the 2nd syscall yet, TIF_FOREIGN_FPSTATE is still set so
 *   whatever is in the FPSIMD registers is not saved to memory, but discarded.
 */
struct fpsimd_last_state_struct {
	struct fpsimd_state *st;
	bool sve_in_use;
};

static DEFINE_PER_CPU(struct fpsimd_last_state_struct, fpsimd_last_state);

/* Default VL for tasks that don't set it explicitly: */
static int sve_default_vl = -1;

#ifdef CONFIG_ARM64_SVE

/* Maximum supported vector length across all CPUs (initially poisoned) */
int __ro_after_init sve_max_vl = -1;
/* Set of available vector lengths, as vq_to_bit(vq): */
static __ro_after_init DECLARE_BITMAP(sve_vq_map, SVE_VQ_MAX);
static void __percpu *efi_sve_state;

#else /* ! CONFIG_ARM64_SVE */

/* Dummy declaration for code that will be optimised out: */
extern __ro_after_init DECLARE_BITMAP(sve_vq_map, SVE_VQ_MAX);
extern void __percpu *efi_sve_state;

#endif /* ! CONFIG_ARM64_SVE */

/*
 * Call __sve_free() directly only if you know task can't be scheduled
 * or preempted.
 */
static void __sve_free(struct task_struct *task)
{
	kfree(task->thread.sve_state);
	task->thread.sve_state = NULL;
}

static void sve_free(struct task_struct *task)
{
	WARN_ON(test_tsk_thread_flag(task, TIF_SVE));

	__sve_free(task);
}


/* Offset of FFR in the SVE register dump */
static size_t sve_ffr_offset(int vl)
{
	return SVE_SIG_FFR_OFFSET(sve_vq_from_vl(vl)) - SVE_SIG_REGS_OFFSET;
}

static void *sve_pffr(struct task_struct *task)
{
	return (char *)task->thread.sve_state +
		sve_ffr_offset(task->thread.sve_vl);
}

static void change_cpacr(u64 val, u64 mask)
{
	u64 cpacr = read_sysreg(CPACR_EL1);
	u64 new = (cpacr & ~mask) | val;

	if (new != cpacr)
		write_sysreg(new, CPACR_EL1);
}

static void sve_user_disable(void)
{
	change_cpacr(0, CPACR_EL1_ZEN_EL0EN);
}

static void sve_user_enable(void)
{
	change_cpacr(CPACR_EL1_ZEN_EL0EN, CPACR_EL1_ZEN_EL0EN);
}

/*
 * TIF_SVE controls whether a task can use SVE without trapping while
 * in userspace, and also the way a task's FPSIMD/SVE state is stored
 * in thread_struct.
 *
 * The kernel uses this flag to track whether a user task is actively
 * using SVE, and therefore whether full SVE register state needs to
 * be tracked.  If not, the cheaper FPSIMD context handling code can
 * be used instead of the more costly SVE equivalents.
 *
 *  * TIF_SVE set:
 *
 *    The task can execute SVE instructions while in userspace without
 *    trapping to the kernel.
 *
 *    When stored, Z0-Z31 (incorporating Vn in bits[127:0] or the
 *    corresponding Zn), P0-P15 and FFR are encoded in in
 *    task->thread.sve_state, formatted appropriately for vector
 *    length task->thread.sve_vl.
 *
 *    task->thread.sve_state must point to a valid buffer at least
 *    sve_state_size(task) bytes in size.
 *
 *    During any syscall, the kernel may optionally clear TIF_SVE and
 *    discard the vector state except for the FPSIMD subset.
 *
 *  * TIF_SVE clear:
 *
 *    An attempt by the user task to execute an SVE instruction causes
 *    do_sve_acc() to be called, which does some preparation and then
 *    sets TIF_SVE.
 *
 *    When stored, FPSIMD registers V0-V31 are encoded in
 *    task->fpsimd_state; bits [max : 128] for each of Z0-Z31 are
 *    logically zero but not stored anywhere; P0-P15 and FFR are not
 *    stored and have unspecified values from userspace's point of
 *    view.  For hygiene purposes, the kernel zeroes them on next use,
 *    but userspace is discouraged from relying on this.
 *
 *    task->thread.sve_state does not need to be non-NULL, valid or any
 *    particular size: it must not be dereferenced.
 *
 *  * FPSR and FPCR are always stored in task->fpsimd_state irrespctive of
 *    whether TIF_SVE is clear or set, since these are not vector length
 *    dependent.
 */

/*
 * Update current's FPSIMD/SVE registers from thread_struct.
 *
 * This function should be called only when the FPSIMD/SVE state in
 * thread_struct is known to be up to date, when preparing to enter
 * userspace.
 *
 * Softirqs (and preemption) must be disabled.
 */
static void task_fpsimd_load(void)
{
	WARN_ON(!in_softirq() && !irqs_disabled());

	if (system_supports_sve() && test_thread_flag(TIF_SVE))
		sve_load_state(sve_pffr(current),
			       &current->thread.fpsimd_state.fpsr,
			       sve_vq_from_vl(current->thread.sve_vl) - 1);
	else
		fpsimd_load_state(&current->thread.fpsimd_state);

	if (system_supports_sve()) {
		/* Toggle SVE trapping for userspace if needed */
		if (test_thread_flag(TIF_SVE))
			sve_user_enable();
		else
			sve_user_disable();

		/* Serialised by exception return to user */
	}
}

/*
 * Ensure current's FPSIMD/SVE storage in thread_struct is up to date
 * with respect to the CPU registers.
 *
 * Softirqs (and preemption) must be disabled.
 */
static void task_fpsimd_save(void)
{
	WARN_ON(!in_softirq() && !irqs_disabled());

	if (!test_thread_flag(TIF_FOREIGN_FPSTATE)) {
		if (system_supports_sve() && test_thread_flag(TIF_SVE)) {
			if (WARN_ON(sve_get_vl() != current->thread.sve_vl)) {
				/*
				 * Can't save the user regs, so current would
				 * re-enter user with corrupt state.
				 * There's no way to recover, so kill it:
				 */
				force_signal_inject(
					SIGKILL, 0, current_pt_regs(), 0);
				return;
			}

			sve_save_state(sve_pffr(current),
				       &current->thread.fpsimd_state.fpsr);
		} else
			fpsimd_save_state(&current->thread.fpsimd_state);
	}
}

/*
 * Helpers to translate bit indices in sve_vq_map to VQ values (and
 * vice versa).  This allows find_next_bit() to be used to find the
 * _maximum_ VQ not exceeding a certain value.
 */

static unsigned int vq_to_bit(unsigned int vq)
{
	return SVE_VQ_MAX - vq;
}

static unsigned int bit_to_vq(unsigned int bit)
{
	if (WARN_ON(bit >= SVE_VQ_MAX))
		bit = SVE_VQ_MAX - 1;

	return SVE_VQ_MAX - bit;
}

/*
 * All vector length selection from userspace comes through here.
 * We're on a slow path, so some sanity-checks are included.
 * If things go wrong there's a bug somewhere, but try to fall back to a
 * safe choice.
 */
static unsigned int find_supported_vector_length(unsigned int vl)
{
	int bit;
	int max_vl = sve_max_vl;

	if (WARN_ON(!sve_vl_valid(vl)))
		vl = SVE_VL_MIN;

	if (WARN_ON(!sve_vl_valid(max_vl)))
		max_vl = SVE_VL_MIN;

	if (vl > max_vl)
		vl = max_vl;

	bit = find_next_bit(sve_vq_map, SVE_VQ_MAX,
			    vq_to_bit(sve_vq_from_vl(vl)));
	return sve_vl_from_vq(bit_to_vq(bit));
}

#ifdef CONFIG_SYSCTL

static int sve_proc_do_default_vl(struct ctl_table *table, int write,
				  void __user *buffer, size_t *lenp,
				  loff_t *ppos)
{
	int ret;
	int vl = sve_default_vl;
	struct ctl_table tmp_table = {
		.data = &vl,
		.maxlen = sizeof(vl),
	};

	ret = proc_dointvec(&tmp_table, write, buffer, lenp, ppos);
	if (ret || !write)
		return ret;

	/* Writing -1 has the special meaning "set to max": */
	if (vl == -1) {
		/* Fail safe if sve_max_vl wasn't initialised */
		if (WARN_ON(!sve_vl_valid(sve_max_vl)))
			vl = SVE_VL_MIN;
		else
			vl = sve_max_vl;

		goto chosen;
	}

	if (!sve_vl_valid(vl))
		return -EINVAL;

	vl = find_supported_vector_length(vl);
chosen:
	sve_default_vl = vl;
	return 0;
}

static struct ctl_table sve_default_vl_table[] = {
	{
		.procname	= "sve_default_vector_length",
		.mode		= 0644,
		.proc_handler	= sve_proc_do_default_vl,
	},
	{ }
};

static int __init sve_sysctl_init(void)
{
	if (system_supports_sve())
		if (!register_sysctl("abi", sve_default_vl_table))
			return -EINVAL;

	return 0;
}

#else /* ! CONFIG_SYSCTL */
static int __init sve_sysctl_init(void) { return 0; }
#endif /* ! CONFIG_SYSCTL */

#define ZREG(sve_state, vq, n) ((char *)(sve_state) +		\
	(SVE_SIG_ZREG_OFFSET(vq, n) - SVE_SIG_REGS_OFFSET))

/*
 * Transfer the FPSIMD state in task->thread.fpsimd_state to
 * task->thread.sve_state.
 *
 * Task can be a non-runnable task, or current.  In the latter case,
 * softirqs (and preemption) must be disabled.
 * task->thread.sve_state must point to at least sve_state_size(task)
 * bytes of allocated kernel memory.
 * task->thread.fpsimd_state must be up to date before calling this function.
 */
static void fpsimd_to_sve(struct task_struct *task)
{
	unsigned int vq;
	void *sst = task->thread.sve_state;
	struct fpsimd_state const *fst = &task->thread.fpsimd_state;
	unsigned int i;

	if (!system_supports_sve())
		return;

	vq = sve_vq_from_vl(task->thread.sve_vl);
	for (i = 0; i < 32; ++i)
		memcpy(ZREG(sst, vq, i), &fst->vregs[i],
		       sizeof(fst->vregs[i]));
}

/*
 * Transfer the SVE state in task->thread.sve_state to
 * task->thread.fpsimd_state.
 *
 * Task can be a non-runnable task, or current.  In the latter case,
 * softirqs (and preemption) must be disabled.
 * task->thread.sve_state must point to at least sve_state_size(task)
 * bytes of allocated kernel memory.
 * task->thread.sve_state must be up to date before calling this function.
 */
static void sve_to_fpsimd(struct task_struct *task)
{
	unsigned int vq;
	void const *sst = task->thread.sve_state;
	struct fpsimd_state *fst = &task->thread.fpsimd_state;
	unsigned int i;

	if (!system_supports_sve())
		return;

	vq = sve_vq_from_vl(task->thread.sve_vl);
	for (i = 0; i < 32; ++i)
		memcpy(&fst->vregs[i], ZREG(sst, vq, i),
		       sizeof(fst->vregs[i]));
}

#ifdef CONFIG_ARM64_SVE

/*
 * Return how many bytes of memory are required to store the full SVE
 * state for task, given task's currently configured vector length.
 */
size_t sve_state_size(struct task_struct const *task)
{
	return SVE_SIG_REGS_SIZE(sve_vq_from_vl(task->thread.sve_vl));
}

/*
 * Ensure that task->thread.sve_state is allocated and sufficiently large.
 *
 * This function should be used only in preparation for replacing
 * task->thread.sve_state with new data.  The memory is always zeroed
 * here to prevent stale data from showing through: this is done in
 * the interest of testability and predictability: except in the
 * do_sve_acc() case, there is no ABI requirement to hide stale data
 * written previously be task.
 */
void sve_alloc(struct task_struct *task)
{
	if (task->thread.sve_state) {
		memset(task->thread.sve_state, 0, sve_state_size(current));
		return;
	}

	/* This is a small allocation (maximum ~8KB) and Should Not Fail. */
	task->thread.sve_state =
		kzalloc(sve_state_size(task), GFP_KERNEL);

	/*
	 * If future SVE revisions can have larger vectors though,
	 * this may cease to be true:
	 */
	BUG_ON(!task->thread.sve_state);
}


/*
 * Ensure that task->thread.sve_state is up to date with respect to
 * the user task, irrespective of when SVE is in use or not.
 *
 * This should only be called by ptrace.  task must be non-runnable.
 * task->thread.sve_state must point to at least sve_state_size(task)
 * bytes of allocated kernel memory.
 */
void fpsimd_sync_to_sve(struct task_struct *task)
{
	if (!test_tsk_thread_flag(task, TIF_SVE))
		fpsimd_to_sve(task);
}

/*
 * Ensure that task->thread.fpsimd_state is up to date with respect to
 * the user task, irrespective of whether SVE is in use or not.
 *
 * This should only be called by ptrace.  task must be non-runnable.
 * task->thread.sve_state must point to at least sve_state_size(task)
 * bytes of allocated kernel memory.
 */
void sve_sync_to_fpsimd(struct task_struct *task)
{
	if (test_tsk_thread_flag(task, TIF_SVE))
		sve_to_fpsimd(task);
}

/*
 * Ensure that task->thread.sve_state is up to date with respect to
 * the task->thread.fpsimd_state.
 *
 * This should only be called by ptrace to merge new FPSIMD register
 * values into a task for which SVE is currently active.
 * task must be non-runnable.
 * task->thread.sve_state must point to at least sve_state_size(task)
 * bytes of allocated kernel memory.
 * task->thread.fpsimd_state must already have been initialised with
 * the new FPSIMD register values to be merged in.
 */
void sve_sync_from_fpsimd_zeropad(struct task_struct *task)
{
	unsigned int vq;
	void *sst = task->thread.sve_state;
	struct fpsimd_state const *fst = &task->thread.fpsimd_state;
	unsigned int i;

	if (!test_tsk_thread_flag(task, TIF_SVE))
		return;

	vq = sve_vq_from_vl(task->thread.sve_vl);

	memset(sst, 0, SVE_SIG_REGS_SIZE(vq));

	for (i = 0; i < 32; ++i)
		memcpy(ZREG(sst, vq, i), &fst->vregs[i],
		       sizeof(fst->vregs[i]));
}

int sve_set_vector_length(struct task_struct *task,
			  unsigned long vl, unsigned long flags)
{
	if (flags & ~(unsigned long)(PR_SVE_VL_INHERIT |
				     PR_SVE_SET_VL_ONEXEC))
		return -EINVAL;

	if (!sve_vl_valid(vl))
		return -EINVAL;

	/*
	 * Clamp to the maximum vector length that VL-agnostic SVE code can
	 * work with.  A flag may be assigned in the future to allow setting
	 * of larger vector lengths without confusing older software.
	 */
	if (vl > SVE_VL_ARCH_MAX)
		vl = SVE_VL_ARCH_MAX;

	vl = find_supported_vector_length(vl);

	if (flags & (PR_SVE_VL_INHERIT |
		     PR_SVE_SET_VL_ONEXEC))
		task->thread.sve_vl_onexec = vl;
	else
		/* Reset VL to system default on next exec: */
		task->thread.sve_vl_onexec = 0;

	/* Only actually set the VL if not deferred: */
	if (flags & PR_SVE_SET_VL_ONEXEC)
		goto out;

	if (vl == task->thread.sve_vl)
		goto out;

	/*
	 * To ensure the FPSIMD bits of the SVE vector registers are preserved,
	 * write any live register state back to task_struct, and convert to a
	 * non-SVE thread.
	 */
	if (task == current) {
		local_bh_disable();

		task_fpsimd_save();
		set_thread_flag(TIF_FOREIGN_FPSTATE);
	}

	fpsimd_flush_task_state(task);
	if (test_and_clear_tsk_thread_flag(task, TIF_SVE))
		sve_to_fpsimd(task);

	if (task == current)
		local_bh_enable();

	/*
	 * Force reallocation of task SVE state to the correct size
	 * on next use:
	 */
	sve_free(task);

	task->thread.sve_vl = vl;

out:
	if (flags & PR_SVE_VL_INHERIT)
		set_tsk_thread_flag(task, TIF_SVE_VL_INHERIT);
	else
		clear_tsk_thread_flag(task, TIF_SVE_VL_INHERIT);

	return 0;
}

/*
 * Encode the current vector length and flags for return.
 * This is only required for prctl(): ptrace has separate fields
 *
 * flags are as for sve_set_vector_length().
 */
static int sve_prctl_status(unsigned long flags)
{
	int ret;

	if (flags & PR_SVE_SET_VL_ONEXEC)
		ret = current->thread.sve_vl_onexec;
	else
		ret = current->thread.sve_vl;

	if (test_thread_flag(TIF_SVE_VL_INHERIT))
		ret |= PR_SVE_VL_INHERIT;

	return ret;
}

/* PR_SVE_SET_VL */
int sve_set_current_vl(unsigned long arg)
{
	unsigned long vl, flags;
	int ret;

	vl = arg & PR_SVE_VL_LEN_MASK;
	flags = arg & ~vl;

	if (!system_supports_sve())
		return -EINVAL;

	ret = sve_set_vector_length(current, vl, flags);
	if (ret)
		return ret;

	return sve_prctl_status(flags);
}

/* PR_SVE_GET_VL */
int sve_get_current_vl(void)
{
	if (!system_supports_sve())
		return -EINVAL;

	return sve_prctl_status(0);
}

/*
 * Bitmap for temporary storage of the per-CPU set of supported vector lengths
 * during secondary boot.
 */
static DECLARE_BITMAP(sve_secondary_vq_map, SVE_VQ_MAX);

static void sve_probe_vqs(DECLARE_BITMAP(map, SVE_VQ_MAX))
{
	unsigned int vq, vl;
	unsigned long zcr;

	bitmap_zero(map, SVE_VQ_MAX);

	zcr = ZCR_ELx_LEN_MASK;
	zcr = read_sysreg_s(SYS_ZCR_EL1) & ~zcr;

	for (vq = SVE_VQ_MAX; vq >= SVE_VQ_MIN; --vq) {
		write_sysreg_s(zcr | (vq - 1), SYS_ZCR_EL1); /* self-syncing */
		vl = sve_get_vl();
		vq = sve_vq_from_vl(vl); /* skip intervening lengths */
		set_bit(vq_to_bit(vq), map);
	}
}

void __init sve_init_vq_map(void)
{
	sve_probe_vqs(sve_vq_map);
}

/*
 * If we haven't committed to the set of supported VQs yet, filter out
 * those not supported by the current CPU.
 */
void sve_update_vq_map(void)
{
	sve_probe_vqs(sve_secondary_vq_map);
	bitmap_and(sve_vq_map, sve_vq_map, sve_secondary_vq_map, SVE_VQ_MAX);
}

/* Check whether the current CPU supports all VQs in the committed set */
int sve_verify_vq_map(void)
{
	int ret = 0;

	sve_probe_vqs(sve_secondary_vq_map);
	bitmap_andnot(sve_secondary_vq_map, sve_vq_map, sve_secondary_vq_map,
		      SVE_VQ_MAX);
	if (!bitmap_empty(sve_secondary_vq_map, SVE_VQ_MAX)) {
		pr_warn("SVE: cpu%d: Required vector length(s) missing\n",
			smp_processor_id());
		ret = -EINVAL;
	}

	return ret;
}

static void __init sve_efi_setup(void)
{
	if (!IS_ENABLED(CONFIG_EFI))
		return;

	/*
	 * alloc_percpu() warns and prints a backtrace if this goes wrong.
	 * This is evidence of a crippled system and we are returning void,
	 * so no attempt is made to handle this situation here.
	 */
	if (!sve_vl_valid(sve_max_vl))
		goto fail;

	efi_sve_state = __alloc_percpu(
		SVE_SIG_REGS_SIZE(sve_vq_from_vl(sve_max_vl)), SVE_VQ_BYTES);
	if (!efi_sve_state)
		goto fail;

	return;

fail:
	panic("Cannot allocate percpu memory for EFI SVE save/restore");
}

/*
 * Enable SVE for EL1.
 * Intended for use by the cpufeatures code during CPU boot.
 */
int sve_kernel_enable(void *__always_unused p)
{
	write_sysreg(read_sysreg(CPACR_EL1) | CPACR_EL1_ZEN_EL1EN, CPACR_EL1);
	isb();

	return 0;
}

void __init sve_setup(void)
{
	u64 zcr;

	if (!system_supports_sve())
		return;

	/*
	 * The SVE architecture mandates support for 128-bit vectors,
	 * so sve_vq_map must have at least SVE_VQ_MIN set.
	 * If something went wrong, at least try to patch it up:
	 */
	if (WARN_ON(!test_bit(vq_to_bit(SVE_VQ_MIN), sve_vq_map)))
		set_bit(vq_to_bit(SVE_VQ_MIN), sve_vq_map);

	zcr = read_sanitised_ftr_reg(SYS_ZCR_EL1);
	sve_max_vl = sve_vl_from_vq((zcr & ZCR_ELx_LEN_MASK) + 1);

	/*
	 * Sanity-check that the max VL we determined through CPU features
	 * corresponds properly to sve_vq_map.  If not, do our best:
	 */
	if (WARN_ON(sve_max_vl != find_supported_vector_length(sve_max_vl)))
		sve_max_vl = find_supported_vector_length(sve_max_vl);

	/*
	 * For the default VL, pick the maximum supported value <= 64.
	 * VL == 64 is guaranteed not to grow the signal frame.
	 */
	sve_default_vl = find_supported_vector_length(64);

	pr_info("SVE: maximum available vector length %u bytes per vector\n",
		sve_max_vl);
	pr_info("SVE: default vector length %u bytes per vector\n",
		sve_default_vl);

	sve_efi_setup();
}

/*
 * Called from the put_task_struct() path, which cannot get here
 * unless dead_task is really dead and not schedulable.
 */
void fpsimd_release_task(struct task_struct *dead_task)
{
	__sve_free(dead_task);
}

#endif /* CONFIG_ARM64_SVE */

/*
 * Trapped SVE access
 *
 * Storage is allocated for the full SVE state, the current FPSIMD
 * register contents are migrated across, and TIF_SVE is set so that
 * the SVE access trap will be disabled the next time this task
 * reaches ret_to_user.
 *
 * TIF_SVE should be clear on entry: otherwise, task_fpsimd_load()
 * would have disabled the SVE access trap for userspace during
 * ret_to_user, making an SVE access trap impossible in that case.
 */
asmlinkage void do_sve_acc(unsigned int esr, struct pt_regs *regs)
{
	/* Even if we chose not to use SVE, the hardware could still trap: */
	if (unlikely(!system_supports_sve()) || WARN_ON(is_compat_task())) {
		force_signal_inject(SIGILL, ILL_ILLOPC, regs, 0);
		return;
	}

	sve_alloc(current);

	local_bh_disable();

	task_fpsimd_save();
	fpsimd_to_sve(current);

	/* Force ret_to_user to reload the registers: */
	fpsimd_flush_task_state(current);
	set_thread_flag(TIF_FOREIGN_FPSTATE);

	if (test_and_set_thread_flag(TIF_SVE))
		WARN_ON(1); /* SVE access shouldn't have trapped */

	local_bh_enable();
}

/*
 * Trapped FP/ASIMD access.
 */
asmlinkage void do_fpsimd_acc(unsigned int esr, struct pt_regs *regs)
{
	/* TODO: implement lazy context saving/restoring */
	WARN_ON(1);
}

/*
 * Raise a SIGFPE for the current process.
 */
asmlinkage void do_fpsimd_exc(unsigned int esr, struct pt_regs *regs)
{
	siginfo_t info;
	unsigned int si_code = 0;

	if (esr & FPEXC_IOF)
		si_code = FPE_FLTINV;
	else if (esr & FPEXC_DZF)
		si_code = FPE_FLTDIV;
	else if (esr & FPEXC_OFF)
		si_code = FPE_FLTOVF;
	else if (esr & FPEXC_UFF)
		si_code = FPE_FLTUND;
	else if (esr & FPEXC_IXF)
		si_code = FPE_FLTRES;

	memset(&info, 0, sizeof(info));
	info.si_signo = SIGFPE;
	info.si_code = si_code;
	info.si_addr = (void __user *)instruction_pointer(regs);

	send_sig_info(SIGFPE, &info, current);
}

void fpsimd_thread_switch(struct task_struct *next)
{
	if (!system_supports_fpsimd())
		return;
	/*
	 * Save the current FPSIMD state to memory, but only if whatever is in
	 * the registers is in fact the most recent userland FPSIMD state of
	 * 'current'.
	 */
	if (current->mm)
		task_fpsimd_save();

	if (next->mm) {
		/*
		 * If we are switching to a task whose most recent userland
		 * FPSIMD state is already in the registers of *this* cpu,
		 * we can skip loading the state from memory. Otherwise, set
		 * the TIF_FOREIGN_FPSTATE flag so the state will be loaded
		 * upon the next return to userland.
		 */
		struct fpsimd_state *st = &next->thread.fpsimd_state;

		if (__this_cpu_read(fpsimd_last_state.st) == st
		    && st->cpu == smp_processor_id())
			clear_tsk_thread_flag(next, TIF_FOREIGN_FPSTATE);
		else
			set_tsk_thread_flag(next, TIF_FOREIGN_FPSTATE);
	}
}

void fpsimd_flush_thread(void)
{
	int vl, supported_vl;

	if (!system_supports_fpsimd())
		return;

	local_bh_disable();

	memset(&current->thread.fpsimd_state, 0, sizeof(struct fpsimd_state));
	fpsimd_flush_task_state(current);

	if (system_supports_sve()) {
		clear_thread_flag(TIF_SVE);
		sve_free(current);

		/*
		 * Reset the task vector length as required.
		 * This is where we ensure that all user tasks have a valid
		 * vector length configured: no kernel task can become a user
		 * task without an exec and hence a call to this function.
		 * By the time the first call to this function is made, all
		 * early hardware probing is complete, so sve_default_vl
		 * should be valid.
		 * If a bug causes this to go wrong, we make some noise and
		 * try to fudge thread.sve_vl to a safe value here.
		 */
		vl = current->thread.sve_vl_onexec ?
			current->thread.sve_vl_onexec : sve_default_vl;

		if (WARN_ON(!sve_vl_valid(vl)))
			vl = SVE_VL_MIN;

		supported_vl = find_supported_vector_length(vl);
		if (WARN_ON(supported_vl != vl))
			vl = supported_vl;

		current->thread.sve_vl = vl;

		/*
		 * If the task is not set to inherit, ensure that the vector
		 * length will be reset by a subsequent exec:
		 */
		if (!test_thread_flag(TIF_SVE_VL_INHERIT))
			current->thread.sve_vl_onexec = 0;
	}

	set_thread_flag(TIF_FOREIGN_FPSTATE);

	local_bh_enable();
}

/*
 * Save the userland FPSIMD state of 'current' to memory, but only if the state
 * currently held in the registers does in fact belong to 'current'
 */
void fpsimd_preserve_current_state(void)
{
	if (!system_supports_fpsimd())
		return;

	local_bh_disable();
	task_fpsimd_save();
	local_bh_enable();
}

/*
 * Like fpsimd_preserve_current_state(), but ensure that
 * current->thread.fpsimd_state is updated so that it can be copied to
 * the signal frame.
 */
void fpsimd_signal_preserve_current_state(void)
{
	fpsimd_preserve_current_state();
	if (system_supports_sve() && test_thread_flag(TIF_SVE))
		sve_to_fpsimd(current);
}

/*
 * Associate current's FPSIMD context with this cpu
 * Preemption must be disabled when calling this function.
 */
static void fpsimd_bind_to_cpu(void)
{
	struct fpsimd_last_state_struct *last =
		this_cpu_ptr(&fpsimd_last_state);
	struct fpsimd_state *st = &current->thread.fpsimd_state;

	last->st = st;
	last->sve_in_use = test_thread_flag(TIF_SVE);
	st->cpu = smp_processor_id();
}

/*
 * Load the userland FPSIMD state of 'current' from memory, but only if the
 * FPSIMD state already held in the registers is /not/ the most recent FPSIMD
 * state of 'current'
 */
void fpsimd_restore_current_state(void)
{
	if (!system_supports_fpsimd())
		return;

	local_bh_disable();

	if (test_and_clear_thread_flag(TIF_FOREIGN_FPSTATE)) {
		task_fpsimd_load();
		fpsimd_bind_to_cpu();
	}

	local_bh_enable();
}

/*
 * Load an updated userland FPSIMD state for 'current' from memory and set the
 * flag that indicates that the FPSIMD register contents are the most recent
 * FPSIMD state of 'current'
 */
void fpsimd_update_current_state(struct fpsimd_state *state)
{
	if (!system_supports_fpsimd())
		return;

	local_bh_disable();

<<<<<<< HEAD
	current->thread.fpsimd_state = *state;
=======
	current->thread.fpsimd_state.user_fpsimd = state->user_fpsimd;
>>>>>>> 5fa4ec9c
	if (system_supports_sve() && test_thread_flag(TIF_SVE))
		fpsimd_to_sve(current);

	task_fpsimd_load();

	if (test_and_clear_thread_flag(TIF_FOREIGN_FPSTATE))
		fpsimd_bind_to_cpu();

	local_bh_enable();
}

/*
 * Invalidate live CPU copies of task t's FPSIMD state
 */
void fpsimd_flush_task_state(struct task_struct *t)
{
	t->thread.fpsimd_state.cpu = NR_CPUS;
}

static inline void fpsimd_flush_cpu_state(void)
{
	__this_cpu_write(fpsimd_last_state.st, NULL);
}

/*
 * Invalidate any task SVE state currently held in this CPU's regs.
 *
 * This is used to prevent the kernel from trying to reuse SVE register data
 * that is detroyed by KVM guest enter/exit.  This function should go away when
 * KVM SVE support is implemented.  Don't use it for anything else.
 */
#ifdef CONFIG_ARM64_SVE
void sve_flush_cpu_state(void)
{
	struct fpsimd_last_state_struct const *last =
		this_cpu_ptr(&fpsimd_last_state);

	if (last->st && last->sve_in_use)
		fpsimd_flush_cpu_state();
}
#endif /* CONFIG_ARM64_SVE */

#ifdef CONFIG_KERNEL_MODE_NEON

DEFINE_PER_CPU(bool, kernel_neon_busy);
EXPORT_PER_CPU_SYMBOL(kernel_neon_busy);

/*
 * Kernel-side NEON support functions
 */

/*
 * kernel_neon_begin(): obtain the CPU FPSIMD registers for use by the calling
 * context
 *
 * Must not be called unless may_use_simd() returns true.
 * Task context in the FPSIMD registers is saved back to memory as necessary.
 *
 * A matching call to kernel_neon_end() must be made before returning from the
 * calling context.
 *
 * The caller may freely use the FPSIMD registers until kernel_neon_end() is
 * called.
 */
void kernel_neon_begin(void)
{
	if (WARN_ON(!system_supports_fpsimd()))
		return;

	BUG_ON(!may_use_simd());

	local_bh_disable();

	__this_cpu_write(kernel_neon_busy, true);

	/* Save unsaved task fpsimd state, if any: */
	if (current->mm) {
		task_fpsimd_save();
		set_thread_flag(TIF_FOREIGN_FPSTATE);
	}

	/* Invalidate any task state remaining in the fpsimd regs: */
	fpsimd_flush_cpu_state();

	preempt_disable();

	local_bh_enable();
}
EXPORT_SYMBOL(kernel_neon_begin);

/*
 * kernel_neon_end(): give the CPU FPSIMD registers back to the current task
 *
 * Must be called from a context in which kernel_neon_begin() was previously
 * called, with no call to kernel_neon_end() in the meantime.
 *
 * The caller must not use the FPSIMD registers after this function is called,
 * unless kernel_neon_begin() is called again in the meantime.
 */
void kernel_neon_end(void)
{
	bool busy;

	if (!system_supports_fpsimd())
		return;

	busy = __this_cpu_xchg(kernel_neon_busy, false);
	WARN_ON(!busy);	/* No matching kernel_neon_begin()? */

	preempt_enable();
}
EXPORT_SYMBOL(kernel_neon_end);

#ifdef CONFIG_EFI

static DEFINE_PER_CPU(struct fpsimd_state, efi_fpsimd_state);
static DEFINE_PER_CPU(bool, efi_fpsimd_state_used);
static DEFINE_PER_CPU(bool, efi_sve_state_used);

/*
 * EFI runtime services support functions
 *
 * The ABI for EFI runtime services allows EFI to use FPSIMD during the call.
 * This means that for EFI (and only for EFI), we have to assume that FPSIMD
 * is always used rather than being an optional accelerator.
 *
 * These functions provide the necessary support for ensuring FPSIMD
 * save/restore in the contexts from which EFI is used.
 *
 * Do not use them for any other purpose -- if tempted to do so, you are
 * either doing something wrong or you need to propose some refactoring.
 */

/*
 * __efi_fpsimd_begin(): prepare FPSIMD for making an EFI runtime services call
 */
void __efi_fpsimd_begin(void)
{
	if (!system_supports_fpsimd())
		return;

	WARN_ON(preemptible());

	if (may_use_simd()) {
		kernel_neon_begin();
	} else {
		/*
		 * If !efi_sve_state, SVE can't be in use yet and doesn't need
		 * preserving:
		 */
		if (system_supports_sve() && likely(efi_sve_state)) {
			char *sve_state = this_cpu_ptr(efi_sve_state);

			__this_cpu_write(efi_sve_state_used, true);

			sve_save_state(sve_state + sve_ffr_offset(sve_max_vl),
				       &this_cpu_ptr(&efi_fpsimd_state)->fpsr);
		} else {
			fpsimd_save_state(this_cpu_ptr(&efi_fpsimd_state));
		}

		__this_cpu_write(efi_fpsimd_state_used, true);
	}
}

/*
 * __efi_fpsimd_end(): clean up FPSIMD after an EFI runtime services call
 */
void __efi_fpsimd_end(void)
{
	if (!system_supports_fpsimd())
		return;

	if (!__this_cpu_xchg(efi_fpsimd_state_used, false)) {
		kernel_neon_end();
	} else {
		if (system_supports_sve() &&
		    likely(__this_cpu_read(efi_sve_state_used))) {
			char const *sve_state = this_cpu_ptr(efi_sve_state);

			sve_load_state(sve_state + sve_ffr_offset(sve_max_vl),
				       &this_cpu_ptr(&efi_fpsimd_state)->fpsr,
				       sve_vq_from_vl(sve_get_vl()) - 1);

			__this_cpu_write(efi_sve_state_used, false);
		} else {
			fpsimd_load_state(this_cpu_ptr(&efi_fpsimd_state));
		}
	}
}

#endif /* CONFIG_EFI */

#endif /* CONFIG_KERNEL_MODE_NEON */

#ifdef CONFIG_CPU_PM
static int fpsimd_cpu_pm_notifier(struct notifier_block *self,
				  unsigned long cmd, void *v)
{
	switch (cmd) {
	case CPU_PM_ENTER:
		if (current->mm)
			task_fpsimd_save();
		fpsimd_flush_cpu_state();
		break;
	case CPU_PM_EXIT:
		if (current->mm)
			set_thread_flag(TIF_FOREIGN_FPSTATE);
		break;
	case CPU_PM_ENTER_FAILED:
	default:
		return NOTIFY_DONE;
	}
	return NOTIFY_OK;
}

static struct notifier_block fpsimd_cpu_pm_notifier_block = {
	.notifier_call = fpsimd_cpu_pm_notifier,
};

static void __init fpsimd_pm_init(void)
{
	cpu_pm_register_notifier(&fpsimd_cpu_pm_notifier_block);
}

#else
static inline void fpsimd_pm_init(void) { }
#endif /* CONFIG_CPU_PM */

#ifdef CONFIG_HOTPLUG_CPU
static int fpsimd_cpu_dead(unsigned int cpu)
{
	per_cpu(fpsimd_last_state.st, cpu) = NULL;
	return 0;
}

static inline void fpsimd_hotplug_init(void)
{
	cpuhp_setup_state_nocalls(CPUHP_ARM64_FPSIMD_DEAD, "arm64/fpsimd:dead",
				  NULL, fpsimd_cpu_dead);
}

#else
static inline void fpsimd_hotplug_init(void) { }
#endif

/*
 * FP/SIMD support code initialisation.
 */
static int __init fpsimd_init(void)
{
	if (elf_hwcap & HWCAP_FP) {
		fpsimd_pm_init();
		fpsimd_hotplug_init();
	} else {
		pr_notice("Floating-point is not implemented\n");
	}

	if (!(elf_hwcap & HWCAP_ASIMD))
		pr_notice("Advanced SIMD is not implemented\n");

	return sve_sysctl_init();
}
core_initcall(fpsimd_init);<|MERGE_RESOLUTION|>--- conflicted
+++ resolved
@@ -1043,11 +1043,7 @@
 
 	local_bh_disable();
 
-<<<<<<< HEAD
-	current->thread.fpsimd_state = *state;
-=======
 	current->thread.fpsimd_state.user_fpsimd = state->user_fpsimd;
->>>>>>> 5fa4ec9c
 	if (system_supports_sve() && test_thread_flag(TIF_SVE))
 		fpsimd_to_sve(current);
 

--- conflicted
+++ resolved
@@ -54,16 +54,6 @@
 	.endm
 
 	.macro	__DECODE_R expand,reg
-<<<<<<< HEAD
-	.set __decode_fail,1
-	.irp r1,0,1,2,3,4,5,6,7,8,9,10,11,12,13,14,15
-	.ifc \reg,%r\r1
-	\expand \r1
-	.set __decode_fail,0
-	.endif
-	.endr
-	.if __decode_fail == 1
-=======
 	.set .L__decode_fail,1
 	.irp r1,0,1,2,3,4,5,6,7,8,9,10,11,12,13,14,15
 	.ifc \reg,%r\r1
@@ -72,36 +62,23 @@
 	.endif
 	.endr
 	.if .L__decode_fail == 1
->>>>>>> 88084a3d
 	.error "__DECODE_R failed"
 	.endif
 	.endm
 
 	.macro	__DECODE_RR expand,rsave,rtarget
-<<<<<<< HEAD
-	.set __decode_fail,1
-=======
 	.set .L__decode_fail,1
->>>>>>> 88084a3d
 	.irp r1,0,1,2,3,4,5,6,7,8,9,10,11,12,13,14,15
 	.ifc \rsave,%r\r1
 	.irp r2,0,1,2,3,4,5,6,7,8,9,10,11,12,13,14,15
 	.ifc \rtarget,%r\r2
 	\expand \r1,\r2
-<<<<<<< HEAD
-	.set __decode_fail,0
-=======
 	.set .L__decode_fail,0
->>>>>>> 88084a3d
 	.endif
 	.endr
 	.endif
 	.endr
-<<<<<<< HEAD
-	.if __decode_fail == 1
-=======
 	.if .L__decode_fail == 1
->>>>>>> 88084a3d
 	.error "__DECODE_RR failed"
 	.endif
 	.endm
